# frozen_string_literal: false
require_relative "helper"
require "bigdecimal/math"

class TestBigMath < Test::Unit::TestCase
  include TestBigDecimalBase
  include BigMath
  N = 20
  # SQRT in 116 (= 100 + double_fig) digits
  SQRT2 = BigDecimal("1.4142135623730950488016887242096980785696718753769480731766797379907324784621070388503875343276415727350138462309123")
  SQRT3 = BigDecimal("1.7320508075688772935274463415058723669428052538103806280558069794519330169088000370811461867572485756756261414154067")
  SQRT5 = BigDecimal("2.2360679774997896964091736687312762354406183596115257242708972454105209256378048994144144083787822749695081761507738")
  PINF = BigDecimal("+Infinity")
  MINF = BigDecimal("-Infinity")
  NAN = BigDecimal("NaN")

  def test_pi
    assert_equal(
      BigDecimal("3.141592653589793238462643383279502884197169399375105820974944592307816406286208998628034825342117068"),
      PI(100)
    )
    assert_converge_in_precision {|n| PI(n) }
  end

  def test_e
    assert_equal(
      BigDecimal("2.718281828459045235360287471352662497757247093699959574966967627724076630353547594571382178525166427"),
      E(100)
    )
    assert_converge_in_precision {|n| E(n) }
  end

  def assert_consistent_precision_acceptance(accept_zero: false)
    value = yield 5
    assert_equal(value, yield(5.9))

    obj_with_to_int = Object.new
    obj_with_to_int.define_singleton_method(:to_int) { 5 }
    assert_equal(value, yield(obj_with_to_int))

    wrong_to_int = Object.new
    wrong_to_int.define_singleton_method(:to_int) { 5.5 }
    assert_raise(TypeError) { yield wrong_to_int }

    assert_raise(TypeError) { yield nil }
    assert_raise(TypeError) { yield '5' }
    assert_raise(ArgumentError) { yield(-1) }
    if accept_zero
      assert_nothing_raised { yield 0 }
    else
      assert_raise(ArgumentError) { yield 0 }
    end
  end

  def test_consistent_precision_acceptance
    x = BigDecimal('0.123456789')
    # Exclude div because div(x, nil) is a special case
    assert_consistent_precision_acceptance(accept_zero: true) {|prec| x.add(x, prec) }
    assert_consistent_precision_acceptance(accept_zero: true) {|prec| x.sub(x, prec) }
    assert_consistent_precision_acceptance(accept_zero: true) {|prec| x.mult(x, prec) }
    assert_consistent_precision_acceptance(accept_zero: true) {|prec| x.power(x, prec) }
    assert_consistent_precision_acceptance(accept_zero: true) {|prec| x.sqrt(prec) }
    assert_consistent_precision_acceptance {|prec| BigMath.exp(x, prec) }
    assert_consistent_precision_acceptance {|prec| BigMath.log(x, prec) }
    assert_consistent_precision_acceptance {|prec| BigMath.sqrt(x, prec) }
    assert_consistent_precision_acceptance {|prec| BigMath.cbrt(x, prec) }
    assert_consistent_precision_acceptance {|prec| BigMath.hypot(x, x + 1, prec) }
    assert_consistent_precision_acceptance {|prec| BigMath.sin(x, prec) }
    assert_consistent_precision_acceptance {|prec| BigMath.cos(x, prec) }
    assert_consistent_precision_acceptance {|prec| BigMath.tan(x, prec) }
    assert_consistent_precision_acceptance {|prec| BigMath.asin(x, prec) }
    assert_consistent_precision_acceptance {|prec| BigMath.acos(x, prec) }
    assert_consistent_precision_acceptance {|prec| BigMath.atan(x, prec) }
    assert_consistent_precision_acceptance {|prec| BigMath.atan2(x, x + 1, prec) }
    assert_consistent_precision_acceptance {|prec| BigMath.sinh(x, prec) }
    assert_consistent_precision_acceptance {|prec| BigMath.cosh(x, prec) }
    assert_consistent_precision_acceptance {|prec| BigMath.tanh(x, prec) }
    assert_consistent_precision_acceptance {|prec| BigMath.asinh(x, prec) }
    assert_consistent_precision_acceptance {|prec| BigMath.acosh(x + 1, prec) }
    assert_consistent_precision_acceptance {|prec| BigMath.atanh(x, prec) }
    assert_consistent_precision_acceptance {|prec| BigMath.log2(x, prec) }
    assert_consistent_precision_acceptance {|prec| BigMath.log10(x, prec) }
    assert_consistent_precision_acceptance {|prec| BigMath.log1p(x, prec) }
    assert_consistent_precision_acceptance {|prec| BigMath.expm1(x, prec) }
<<<<<<< HEAD
    assert_consistent_precision_acceptance {|prec| BigMath.gamma(x, prec) }
    assert_consistent_precision_acceptance {|prec| BigMath.lgamma(x, prec) }
=======
    assert_consistent_precision_acceptance {|prec| BigMath.erf(x, prec) }
    assert_consistent_precision_acceptance {|prec| BigMath.erfc(x, prec) }
>>>>>>> d1a2bc19

    assert_consistent_precision_acceptance {|prec| BigMath.E(prec) }
    assert_consistent_precision_acceptance {|prec| BigMath.PI(prec) }
  end

  def test_coerce_argument
    f = 0.8
    bd = BigDecimal(f)
    assert_equal(exp(bd, N), exp(f, N))
    assert_equal(log(bd, N), log(f, N))
    assert_equal(sqrt(bd, N), sqrt(f, N))
    assert_equal(cbrt(bd, N), cbrt(f, N))
    assert_equal(hypot(bd, bd, N), hypot(f, f, N))
    assert_equal(sin(bd, N), sin(f, N))
    assert_equal(cos(bd, N), cos(f, N))
    assert_equal(tan(bd, N), tan(f, N))
    assert_equal(asin(bd, N), asin(f, N))
    assert_equal(acos(bd, N), acos(f, N))
    assert_equal(atan(bd, N), atan(f, N))
    assert_equal(atan2(bd, bd, N), atan2(f, f, N))
    assert_equal(sinh(bd, N), sinh(f, N))
    assert_equal(cosh(bd, N), cosh(f, N))
    assert_equal(tanh(bd, N), tanh(f, N))
    assert_equal(asinh(bd, N), asinh(f, N))
    assert_equal(acosh(bd * 2, N), acosh(f * 2, N))
    assert_equal(atanh(bd, N), atanh(f, N))
    assert_equal(log2(bd, N), log2(f, N))
    assert_equal(log10(bd, N), log10(f, N))
    assert_equal(log1p(bd, N), log1p(f, N))
    assert_equal(expm1(bd, N), expm1(f, N))
<<<<<<< HEAD
    assert_equal(gamma(bd, N), gamma(f, N))
    assert_equal(lgamma(bd, N), lgamma(f, N))
=======
    assert_equal(erf(bd, N), erf(f, N))
    assert_equal(erfc(bd, N), erfc(f, N))
>>>>>>> d1a2bc19
  end

  def test_sqrt
    assert_in_delta(2**0.5, sqrt(BigDecimal("2"), N))
    assert_equal(10, sqrt(BigDecimal("100"), N))
    assert_equal(0.0, sqrt(BigDecimal("0"), N))
    assert_equal(0.0, sqrt(BigDecimal("-0"), N))
    assert_raise(FloatDomainError) {sqrt(BigDecimal("-1.0"), N)}
    assert_raise(FloatDomainError) {sqrt(NAN, N)}
    assert_raise(FloatDomainError) {sqrt(PINF, N)}
    assert_in_exact_precision(SQRT2, sqrt(BigDecimal("2"), 100), 100)
    assert_in_exact_precision(SQRT3, sqrt(BigDecimal("3"), 100), 100)
    assert_converge_in_precision {|n| sqrt(BigDecimal("2"), n) }
    assert_converge_in_precision {|n| sqrt(BigDecimal("2e-50"), n) }
    assert_converge_in_precision {|n| sqrt(BigDecimal("2e50"), n) }
  end

  def test_cbrt
    assert_equal(1234, cbrt(BigDecimal(1234**3), N))
    assert_equal(-12345, cbrt(BigDecimal(-12345**3), N))
    assert_equal(12345678987654321, cbrt(BigDecimal(12345678987654321) ** 3, N))
    assert_equal(0, cbrt(BigDecimal("0"), N))
    assert_equal(0, cbrt(BigDecimal("-0"), N))
    assert_positive_infinite_calculation { cbrt(PINF, N) }
    assert_negative_infinite_calculation { cbrt(MINF, N) }

    assert_in_exact_precision(SQRT2, cbrt(SQRT2 ** 3, 100), 100)
    assert_in_exact_precision(SQRT3, cbrt(SQRT3 ** 3, 100), 100)
    assert_equal(BigDecimal("3e50"), cbrt(BigDecimal("27e150"), N))
    assert_equal(BigDecimal("-4e50"), cbrt(BigDecimal("-64e150"), N))
    assert_in_epsilon(Math.cbrt(28e150), cbrt(BigDecimal("28e150"), N))
    assert_in_epsilon(Math.cbrt(27e151), cbrt(BigDecimal("27e151"), N))
    assert_converge_in_precision {|n| cbrt(BigDecimal("2"), n) }
    assert_converge_in_precision {|n| cbrt(BigDecimal("2e-50"), n) }
    assert_converge_in_precision {|n| cbrt(SQRT2, n) }
    assert_converge_in_precision {|n| cbrt(BigDecimal("2e50"), n) }
  end

  def test_hypot
    assert_in_exact_precision(SQRT2, hypot(BigDecimal("1"), BigDecimal("1"), 100), 100)
    assert_in_exact_precision(SQRT5, hypot(SQRT2, SQRT3, 100), 100)
    assert_equal(0, hypot(BigDecimal(0), BigDecimal(0), N))
    assert_positive_infinite_calculation { hypot(PINF, SQRT3, N) }
    assert_positive_infinite_calculation { hypot(SQRT3, MINF, N) }
    assert_converge_in_precision {|n| hypot(BigDecimal("1e-30"), BigDecimal("2e-30"), n) }
    assert_converge_in_precision {|n| hypot(BigDecimal("1.23"), BigDecimal("4.56"), n) }
    assert_converge_in_precision {|n| hypot(SQRT2 - 1, SQRT3 - 1, n) }
    assert_converge_in_precision {|n| hypot(BigDecimal("2e30"), BigDecimal("1e30"), n) }
  end

  def test_sin
    assert_in_delta(0.0, sin(BigDecimal("0.0"), N))
    assert_in_delta(Math.sqrt(2.0) / 2, sin(PI(N) / 4, N))
    assert_in_delta(1.0, sin(PI(N) / 2, N))
    assert_in_delta(0.0, sin(PI(N) * 2, N))
    assert_in_delta(0.0, sin(PI(N), N))
    assert_in_delta(-1.0, sin(PI(N) / -2, N))
    assert_in_delta(0.0, sin(PI(N) * -2, N))
    assert_in_delta(0.0, sin(-PI(N), N))
    assert_in_delta(0.0, sin(PI(N) * 21, N))
    assert_in_delta(0.0, sin(PI(N) * 30, N))
    assert_in_delta(-1.0, sin(PI(N) * BigDecimal("301.5"), N))
    assert_in_exact_precision(BigDecimal('0.5'), sin(PI(100) / 6, 100), 100)
    assert_in_exact_precision(SQRT3 / 2, sin(PI(100) / 3, 100), 100)
    assert_in_exact_precision(SQRT2 / 2, sin(PI(100) / 4, 100), 100)
    assert_converge_in_precision {|n| sin(BigDecimal("1"), n) }
    assert_converge_in_precision {|n| sin(BigDecimal("1e50"), n) }
    assert_converge_in_precision {|n| sin(BigDecimal("1e-30"), n) }
    assert_converge_in_precision {|n| sin(BigDecimal(PI(50)), n) }
    assert_converge_in_precision {|n| sin(BigDecimal(PI(50) * 100), n) }
    assert_operator(sin(PI(30) / 2, 30), :<=, 1)
    assert_operator(sin(-PI(30) / 2, 30), :>=, -1)
  end

  def test_cos
    assert_in_delta(1.0, cos(BigDecimal("0.0"), N))
    assert_in_delta(Math.sqrt(2.0) / 2, cos(PI(N) / 4, N))
    assert_in_delta(0.0, cos(PI(N) / 2, N))
    assert_in_delta(1.0, cos(PI(N) * 2, N))
    assert_in_delta(-1.0, cos(PI(N), N))
    assert_in_delta(0.0, cos(PI(N) / -2, N))
    assert_in_delta(1.0, cos(PI(N) * -2, N))
    assert_in_delta(-1.0, cos(-PI(N), N))
    assert_in_delta(-1.0, cos(PI(N) * 21, N))
    assert_in_delta(1.0, cos(PI(N) * 30, N))
    assert_in_delta(0.0, cos(PI(N) * BigDecimal("301.5"), N))
    assert_in_exact_precision(BigDecimal('0.5'), cos(PI(100) / 3, 100), 100)
    assert_in_exact_precision(SQRT3 / 2, cos(PI(100) / 6, 100), 100)
    assert_in_exact_precision(SQRT2 / 2, cos(PI(100) / 4, 100), 100)
    assert_converge_in_precision {|n| cos(BigDecimal("1"), n) }
    assert_converge_in_precision {|n| cos(BigDecimal("1e50"), n) }
    assert_converge_in_precision {|n| cos(BigDecimal(PI(50) / 2), n) }
    assert_converge_in_precision {|n| cos(BigDecimal(PI(50) * 201 / 2), n) }
    assert_operator(cos(PI(30), 30), :>=, -1)
    assert_operator(cos(PI(30) * 2, 30), :<=, 1)
  end

  def test_tan
    assert_in_delta(0.0, tan(BigDecimal("0.0"), N))
    assert_in_delta(0.0, tan(PI(N), N))
    assert_in_delta(1.0, tan(PI(N) / 4, N))
    assert_in_delta(sqrt(BigDecimal(3), N), tan(PI(N) / 3, N))
    assert_in_delta(sqrt(BigDecimal(3), 10 * N), tan(PI(10 * N) / 3, 10 * N))
    assert_in_delta(0.0, tan(-PI(N), N))
    assert_in_delta(-1.0, tan(-PI(N) / 4, N))
    assert_in_delta(-sqrt(BigDecimal(3), N), tan(-PI(N) / 3, N))
    assert_in_exact_precision(SQRT3, tan(PI(100) / 3, 100), 100)
    assert_converge_in_precision {|n| tan(1, n) }
    assert_converge_in_precision {|n| tan(BigMath::PI(50) / 2, n) }
    assert_converge_in_precision {|n| tan(BigMath::PI(50), n) }
  end

  def test_asin
    ["-1", "-0.9", "-0.1", "0", "0.1", "0.9", "1"].each do |x|
      assert_in_delta(Math.asin(x.to_f), asin(BigDecimal(x), N))
    end
    assert_raise(Math::DomainError) { BigMath.asin(BigDecimal("1.1"), N) }
    assert_raise(Math::DomainError) { BigMath.asin(BigDecimal("-1.1"), N) }
    assert_in_exact_precision(PI(100) / 6, asin(BigDecimal("0.5"), 100), 100)
    assert_converge_in_precision {|n| asin(BigDecimal("-0.4"), n) }
    assert_converge_in_precision {|n| asin(BigDecimal("0.3"), n) }
    assert_converge_in_precision {|n| asin(SQRT2 / 2, n) }
    assert_converge_in_precision {|n| asin(BigDecimal("0.9"), n) }
    assert_converge_in_precision {|n| asin(BigDecimal("0.#{"9" * 50}"), n) }
    assert_converge_in_precision {|n| asin(BigDecimal("0.#{"9" * 100}"), n) }
    assert_converge_in_precision {|n| asin(BigDecimal("0.#{"9" * 195}"), n) }
    assert_converge_in_precision {|n| asin(BigDecimal("1e-30"), n) }
  end

  def test_acos
    ["-1", "-0.9", "-0.1", "0", "0.1", "0.9", "1"].each do |x|
      assert_in_delta(Math.acos(x.to_f), acos(BigDecimal(x), N))
    end
    assert_raise(Math::DomainError) { BigMath.acos(BigDecimal("1.1"), N) }
    assert_raise(Math::DomainError) { BigMath.acos(BigDecimal("-1.1"), N) }
    assert_equal(0, acos(BigDecimal("1.0"), N))
    assert_in_exact_precision(PI(100) / 3, acos(BigDecimal("0.5"), 100), 100)
    assert_converge_in_precision {|n| acos(BigDecimal("-0.4"), n) }
    assert_converge_in_precision {|n| acos(BigDecimal("0.3"), n) }
    assert_converge_in_precision {|n| acos(SQRT2 / 2, n) }
    assert_converge_in_precision {|n| acos(BigDecimal("0.9"), n) }
    assert_converge_in_precision {|n| acos(BigDecimal("0.#{"9" * 50}"), n) }
    assert_converge_in_precision {|n| acos(BigDecimal("0.#{"9" * 100}"), n) }
    assert_converge_in_precision {|n| acos(BigDecimal("0.#{"9" * 195}"), n) }
    assert_converge_in_precision {|n| acos(BigDecimal("1e-30"), n) }
  end

  def test_atan
    assert_equal(0.0, atan(BigDecimal("0.0"), N))
    assert_in_delta(Math::PI/4, atan(BigDecimal("1.0"), N))
    assert_in_delta(Math::PI/6, atan(sqrt(BigDecimal("3.0"), N) / 3, N))
    assert_in_delta(Math::PI/2, atan(PINF, N))
    assert_in_exact_precision(PI(100) / 3, atan(SQRT3, 100), 100)
    assert_equal(BigDecimal("0.823840753418636291769355073102514088959345624027952954058347023122539489"),
                 atan(BigDecimal("1.08"), 72).round(72), '[ruby-dev:41257]')
    assert_converge_in_precision {|n| atan(BigDecimal("2"), n)}
    assert_converge_in_precision {|n| atan(BigDecimal("1e-30"), n)}
    assert_converge_in_precision {|n| atan(BigDecimal("1e30"), n)}
  end

  def test_atan2
    zero = BigDecimal(0)
    one = BigDecimal(1)
    assert_equal(0, atan2(zero, zero, N))
    assert_equal(0, atan2(zero, one, N))
    [MINF, -one, -zero, zero, one, PINF].repeated_permutation(2) do |y, x|
      assert_in_delta(Math::atan2(y.to_f, x.to_f), atan2(y, x, N))
    end
    assert_in_exact_precision(PI(100), atan2(zero, -one, 100), 100)
    assert_in_exact_precision(PI(100) / 2, atan2(one, zero, 100), 100)
    assert_in_exact_precision(-PI(100) / 2, atan2(-one, zero, 100), 100)
    assert_in_exact_precision(PI(100) / 3, atan2(BigDecimal(3), SQRT3, 100), 100)
    assert_in_exact_precision(PI(100) / 6, atan2(SQRT3, BigDecimal(3), 100), 100)
    assert_converge_in_precision {|n| atan2(SQRT2, SQRT3, n) }
    ['-1e20', '-2', '-1e-30', '1e-30', '2', '1e20'].repeated_permutation(2) do |y, x|
      assert_in_delta(Math.atan2(y.to_f, x.to_f), atan2(BigDecimal(y), BigDecimal(x), N))
      assert_converge_in_precision {|n| atan2(BigDecimal(y), BigDecimal(x), n) }
    end
  end

  def test_hyperbolic
    [-1, 0, 0.5, 1, 10].each do |x|
      assert_in_delta(Math.sinh(x), sinh(BigDecimal(x.to_s), N))
      assert_in_delta(Math.cosh(x), cosh(BigDecimal(x.to_s), N))
      assert_in_delta(Math.tanh(x), tanh(BigDecimal(x.to_s), N))
    end
    assert_negative_infinite_calculation { sinh(MINF, N) }
    assert_positive_infinite_calculation { sinh(PINF, N) }
    assert_positive_infinite_calculation { cosh(MINF, N) }
    assert_positive_infinite_calculation { cosh(PINF, N) }
    assert_equal(-1, tanh(MINF, N))
    assert_equal(+1, tanh(PINF, N))

    x = BigDecimal("0.3")
    assert_in_exact_precision(sinh(x, 120) / cosh(x, 120), tanh(x, 100), 100)
    assert_in_exact_precision(tanh(x, 120) * cosh(x, 120), sinh(x, 100), 100)
    assert_in_exact_precision(sinh(x, 120) / tanh(x, 120), cosh(x, 100), 100)

    e = E(120)
    assert_in_exact_precision((e - 1 / e) / 2, sinh(BigDecimal(1), 100), 100)
    assert_in_exact_precision((e + 1 / e) / 2, cosh(BigDecimal(1), 100), 100)
    assert_in_exact_precision((e - 1 / e) / (e + 1 / e), tanh(BigDecimal(1), 100), 100)

    ["1e-30", "0.2", SQRT2, "10", "100"].each do |x|
      assert_converge_in_precision {|n| sinh(BigDecimal(x), n)}
      assert_converge_in_precision {|n| cosh(BigDecimal(x), n)}
      assert_converge_in_precision {|n| tanh(BigDecimal(x), n)}
    end
  end

  def test_asinh
    [-3, 0.5, 10].each do |x|
      assert_in_delta(Math.asinh(x), asinh(BigDecimal(x.to_s), N))
    end
    assert_equal(0, asinh(BigDecimal(0), N))
    assert_positive_infinite_calculation { asinh(PINF, N) }
    assert_negative_infinite_calculation { asinh(MINF, N) }

    x = SQRT2 / 2
    assert_in_exact_precision(x, asinh(sinh(x, 120), 100), 100)

    ["1e-30", "0.2", "10", "100"].each do |x|
      assert_converge_in_precision {|n| asinh(BigDecimal(x), n)}
    end
  end

  def test_acosh
    [1.5, 2, 10].each do |x|
      assert_in_delta(Math.acosh(x), acosh(BigDecimal(x.to_s), N))
    end
    assert_equal(0, acosh(BigDecimal(1), N))
    assert_positive_infinite_calculation { acosh(PINF, N) }

    x = SQRT2
    assert_in_exact_precision(x, acosh(cosh(x, 120), 100), 100)

    ["1." + "0" * 30 + "1", "1.5", "2", "100"].each do |x|
      assert_converge_in_precision {|n| acosh(BigDecimal(x), n)}
    end
  end

  def test_atanh
    [-0.5, 0.1, 0.9].each do |x|
      assert_in_delta(Math.atanh(x), atanh(BigDecimal(x.to_s), N))
    end
    assert_equal(0, atanh(BigDecimal(0), N))
    assert_positive_infinite_calculation { atanh(BigDecimal(1), N) }
    assert_negative_infinite_calculation { atanh(BigDecimal(-1), N) }

    x = SQRT2 / 2
    assert_in_exact_precision(x, atanh(tanh(x, 120), 100), 100)

    ["1e-30", "0.5", "0.9" + "9" * 30].each do |x|
      assert_converge_in_precision {|n| atanh(BigDecimal(x), n)}
    end
  end

  def test_exp
    [-100, -2, 0.5, 10, 100].each do |x|
      assert_in_epsilon(Math.exp(x), exp(BigDecimal(x, 0), N))
    end
    assert_equal(1, exp(BigDecimal("0"), N))
    assert_in_exact_precision(
      BigDecimal("4.48168907033806482260205546011927581900574986836966705677265008278593667446671377298105383138245339138861635065183019577"),
      exp(BigDecimal("1.5"), 100),
      100
    )
    assert_converge_in_precision {|n| exp(BigDecimal("1"), n) }
    assert_converge_in_precision {|n| exp(BigDecimal("-2"), n) }
    assert_converge_in_precision {|n| exp(BigDecimal("-34"), n) }
    assert_converge_in_precision {|n| exp(BigDecimal("567"), n) }
    assert_converge_in_precision {|n| exp(SQRT2, n) }
  end

  def test_log
    assert_equal(0, log(BigDecimal("1.0"), 10))
    assert_in_epsilon(Math.log(10)*1000, log(BigDecimal("1e1000"), 10))
    assert_in_exact_precision(
      BigDecimal("2.3025850929940456840179914546843642076011014886287729760333279009675726096773524802359972050895982983419677840422862"),
      log(BigDecimal("10"), 100),
      100
    )
    assert_converge_in_precision {|n| log(BigDecimal("2"), n) }
    assert_converge_in_precision {|n| log(BigDecimal("1e-30") + 1, n) }
    assert_converge_in_precision {|n| log(BigDecimal("1e-30"), n) }
    assert_converge_in_precision {|n| log(BigDecimal("1e30"), n) }
    assert_converge_in_precision {|n| log(SQRT2, n) }
    assert_raise(Math::DomainError) {log(BigDecimal("-0.1"), 10)}
    begin
      x = BigDecimal("1E19999999999999")
    rescue FloatDomainError
    else
      unless x.infinite?
        assert_in_epsilon(Math.log(10) * 19999999999999, BigMath.log(x, 10))
      end
    end
  end

  def test_log2
    assert_raise(Math::DomainError) { log2(BigDecimal("-0.01"), N) }
    assert_raise(Math::DomainError) { log2(MINF, N) }
    assert_positive_infinite_calculation { log2(PINF, N) }
    assert_in_exact_precision(
      BigDecimal("1.5849625007211561814537389439478165087598144076924810604557526545410982277943585625222804749180882420909806624750592"),
      log2(BigDecimal("3"), 100),
      100
    )
    assert_converge_in_precision {|n| log2(SQRT2, n) }
    assert_converge_in_precision {|n| log2(BigDecimal("3e20"), n) }
    assert_converge_in_precision {|n| log2(BigDecimal("1e-20") + 1, n) }
    [BigDecimal::ROUND_UP, BigDecimal::ROUND_DOWN].each do |round_mode|
      BigDecimal.mode(BigDecimal::ROUND_MODE, round_mode)
      [0, 1, 2, 11, 123].each do |n|
        assert_equal(n, log2(BigDecimal(2**n), N))
      end
    end
  end

  def test_log10
    assert_raise(Math::DomainError) { log10(BigDecimal("-0.01"), N) }
    assert_raise(Math::DomainError) { log10(MINF, N) }
    assert_positive_infinite_calculation { log10(PINF, N) }
    assert_in_exact_precision(
      BigDecimal("0.4771212547196624372950279032551153092001288641906958648298656403052291527836611230429683556476163015104646927682520"),
      log10(BigDecimal("3"), 100),
      100
    )
    assert_converge_in_precision {|n| log10(SQRT2, n) }
    assert_converge_in_precision {|n| log10(BigDecimal("3e20"), n) }
    assert_converge_in_precision {|n| log10(BigDecimal("1e-20") + 1, n) }
    [BigDecimal::ROUND_UP, BigDecimal::ROUND_DOWN].each do |round_mode|
      BigDecimal.mode(BigDecimal::ROUND_MODE, round_mode)
      [0, 1, 2, 11, 123].each do |n|
        assert_equal(n, log10(BigDecimal(10**n), N))
      end
    end
  end

  def test_log1p
    assert_raise(Math::DomainError) { log1p(MINF, N) }
    assert_raise(Math::DomainError) { log1p(BigDecimal("-1.01"), N) }
    assert_in_epsilon(Math.log(0.01), log1p(BigDecimal("-0.99"), N))
    assert_positive_infinite_calculation { log1p(PINF, N) }
    assert_in_exact_precision(log(1 + BigDecimal("1e-20"), 100), log1p(BigDecimal("1e-20"), 100), 100)
  end

  def test_expm1
    assert_equal(-1, expm1(MINF, N))
    assert_positive_infinite_calculation { expm1(PINF, N) }
    assert_equal(-1, expm1(BigDecimal("-400"), 100))
    assert_equal(-1, expm1(BigDecimal("-231"), 100))
    assert_not_equal(-1, expm1(BigDecimal("-229"), 100))
    assert_in_exact_precision(exp(-220, 100) - 1, expm1(BigDecimal("-220"), 100), 100)
    assert_in_exact_precision(exp(-3, 100) - 1, expm1(BigDecimal("-3"), 100), 100)
    assert_in_exact_precision(exp(BigDecimal("1.23e-10"), 120) - 1, expm1(BigDecimal("1.23e-10"), 100), 100)
    assert_in_exact_precision(exp(123, 120) - 1, expm1(BigDecimal("123"), 100), 100)
  end

<<<<<<< HEAD
  def test_gamma
    [-1.8, -0.7, 0.6, 1.5, 2.4].each do |x|
      assert_in_epsilon(Math.gamma(x), gamma(BigDecimal(x.to_s), N))
    end
    [1, 2, 3, 10, 16].each do |x|
      assert_equal(Math.gamma(x).round, gamma(BigDecimal(x), N))
    end
    sqrt_pi = PI(120).sqrt(120)
    assert_equal(sqrt_pi.mult(1, 100), gamma(BigDecimal("0.5"), 100))
    assert_equal((sqrt_pi * 4).div(3, 100), gamma(BigDecimal("-1.5"), 100))
    assert_equal(
      BigDecimal('0.28242294079603478742934215780245355184774949260912e456569'),
      BigMath.gamma(100000, 50)
    )
    assert_converge_in_precision {|n| gamma(BigDecimal("0.3"), n) }
    assert_converge_in_precision {|n| gamma(BigDecimal("-1.9" + "9" * 30), n) }
    assert_converge_in_precision {|n| gamma(BigDecimal("1234.56789"), n) }
    assert_converge_in_precision {|n| gamma(BigDecimal("-987.654321"), n) }
  end

  def test_lgamma
    [-2, -1, 0].each do |x|
      l, sign = lgamma(BigDecimal(x), N)
      assert(l.infinite?)
      assert_equal(1, sign)
    end
    [-1.8, -0.7, 0.6, 1, 1.5, 2, 2.4, 3, 1e+300].each do |x|
      l, sign = Math.lgamma(x)
      bigl, bigsign = lgamma(BigDecimal(x.to_s), N)
      assert_in_epsilon(l, bigl)
      assert_equal(sign, bigsign)
    end
    assert_equal([BigMath.log(PI(120).sqrt(120), 100), 1], lgamma(BigDecimal("0.5"), 100))
    assert_converge_in_precision {|n| lgamma(BigDecimal("-1." + "9" * 30), n).first }
    assert_converge_in_precision {|n| lgamma(BigDecimal("-3." + "0" * 30 + "1"), n).first }
    assert_converge_in_precision {|n| lgamma(BigDecimal("10"), n).first }
    assert_converge_in_precision {|n| lgamma(BigDecimal("0.3"), n).first }
    assert_converge_in_precision {|n| lgamma(BigDecimal("-1.9" + "9" * 30), n).first }
    assert_converge_in_precision {|n| lgamma(BigDecimal("987.65421"), n).first }
    assert_converge_in_precision {|n| lgamma(BigDecimal("-1234.56789"), n).first }
    assert_converge_in_precision {|n| lgamma(BigDecimal("1e+400"), n).first }
=======
  def test_erf
    [-0.5, 0.1, 0.3, 2.1, 3.3].each do |x|
      assert_in_epsilon(Math.erf(x), BigMath.erf(BigDecimal(x.to_s), N))
    end
    assert_equal(1, BigMath.erf(PINF, N))
    assert_equal(-1, BigMath.erf(MINF, N))
    assert_equal(1, BigMath.erf(BigDecimal(1000), 100))
    assert_equal(-1, BigMath.erf(BigDecimal(-1000), 100))
    assert_not_equal(1, BigMath.erf(BigDecimal(10), 45))
    assert_not_equal(1, BigMath.erf(BigDecimal(15), 100))
    assert_equal(1, BigMath.erf(BigDecimal('1e400'), 10))
    assert_equal(-1, BigMath.erf(BigDecimal('-1e400'), 10))
    assert_equal(BigMath.erf(BigDecimal('1e-300'), N) * BigDecimal('1e-100'), BigMath.erf(BigDecimal('1e-400'), N))
    assert_equal(
      BigDecimal("0.9953222650189527341620692563672529286108917970400600767383523262004372807199951773676290080196806805"),
      BigMath.erf(BigDecimal("2"), 100)
    )
    assert_converge_in_precision {|n| BigMath.erf(BigDecimal("1e-30"), n) }
    assert_converge_in_precision {|n| BigMath.erf(BigDecimal("0.3"), n) }
    assert_converge_in_precision {|n| BigMath.erf(SQRT2, n) }
  end

  def test_erfc
    [-0.5, 0.1, 0.3, 2.1, 3.3].each do |x|
      assert_in_epsilon(Math.erfc(x), BigMath.erfc(BigDecimal(x.to_s), N))
    end
    assert_equal(0, BigMath.erfc(PINF, N))
    assert_equal(2, BigMath.erfc(MINF, N))
    assert_equal(0, BigMath.erfc(BigDecimal('1e400'), 10))
    assert_equal(2, BigMath.erfc(BigDecimal('-1e400'), 10))
    assert_equal(1, BigMath.erfc(BigDecimal('1e-400'), N))

    # erfc with taylor series
    assert_equal(
      BigDecimal("2.088487583762544757000786294957788611560818119321163727012213713938174695833440290610766384285723554e-45"),
      BigMath.erfc(BigDecimal("10"), 100)
    )
    assert_converge_in_precision {|n| BigMath.erfc(BigDecimal(0.3), n) }
    assert_converge_in_precision {|n| BigMath.erfc(SQRT2, n) }
    assert_converge_in_precision {|n| BigMath.erfc(BigDecimal(8), n) }
    # erfc with asymptotic expansion
    assert_equal(
      BigDecimal("1.896961059966276509268278259713415434936907563929186183462834752900411805205111886605256690776760041e-697"),
      BigMath.erfc(BigDecimal("40"), 100)
    )
    assert_converge_in_precision {|n| BigMath.erfc(BigDecimal(30), n) }
    assert_converge_in_precision {|n| BigMath.erfc(30 * SQRT2, n) }
    assert_converge_in_precision {|n| BigMath.erfc(BigDecimal(50), n) }
    assert_converge_in_precision {|n| BigMath.erfc(BigDecimal(60000), n) }
    # Near crossover point between taylor series and asymptotic expansion around prec=150
    assert_converge_in_precision {|n| BigMath.erfc(BigDecimal(19.5), n) }
    assert_converge_in_precision {|n| BigMath.erfc(BigDecimal(20.5), n) }
>>>>>>> d1a2bc19
  end
end<|MERGE_RESOLUTION|>--- conflicted
+++ resolved
@@ -82,13 +82,10 @@
     assert_consistent_precision_acceptance {|prec| BigMath.log10(x, prec) }
     assert_consistent_precision_acceptance {|prec| BigMath.log1p(x, prec) }
     assert_consistent_precision_acceptance {|prec| BigMath.expm1(x, prec) }
-<<<<<<< HEAD
+    assert_consistent_precision_acceptance {|prec| BigMath.erf(x, prec) }
+    assert_consistent_precision_acceptance {|prec| BigMath.erfc(x, prec) }
     assert_consistent_precision_acceptance {|prec| BigMath.gamma(x, prec) }
     assert_consistent_precision_acceptance {|prec| BigMath.lgamma(x, prec) }
-=======
-    assert_consistent_precision_acceptance {|prec| BigMath.erf(x, prec) }
-    assert_consistent_precision_acceptance {|prec| BigMath.erfc(x, prec) }
->>>>>>> d1a2bc19
 
     assert_consistent_precision_acceptance {|prec| BigMath.E(prec) }
     assert_consistent_precision_acceptance {|prec| BigMath.PI(prec) }
@@ -119,13 +116,10 @@
     assert_equal(log10(bd, N), log10(f, N))
     assert_equal(log1p(bd, N), log1p(f, N))
     assert_equal(expm1(bd, N), expm1(f, N))
-<<<<<<< HEAD
+    assert_equal(erf(bd, N), erf(f, N))
+    assert_equal(erfc(bd, N), erfc(f, N))
     assert_equal(gamma(bd, N), gamma(f, N))
     assert_equal(lgamma(bd, N), lgamma(f, N))
-=======
-    assert_equal(erf(bd, N), erf(f, N))
-    assert_equal(erfc(bd, N), erfc(f, N))
->>>>>>> d1a2bc19
   end
 
   def test_sqrt
@@ -484,49 +478,6 @@
     assert_in_exact_precision(exp(123, 120) - 1, expm1(BigDecimal("123"), 100), 100)
   end
 
-<<<<<<< HEAD
-  def test_gamma
-    [-1.8, -0.7, 0.6, 1.5, 2.4].each do |x|
-      assert_in_epsilon(Math.gamma(x), gamma(BigDecimal(x.to_s), N))
-    end
-    [1, 2, 3, 10, 16].each do |x|
-      assert_equal(Math.gamma(x).round, gamma(BigDecimal(x), N))
-    end
-    sqrt_pi = PI(120).sqrt(120)
-    assert_equal(sqrt_pi.mult(1, 100), gamma(BigDecimal("0.5"), 100))
-    assert_equal((sqrt_pi * 4).div(3, 100), gamma(BigDecimal("-1.5"), 100))
-    assert_equal(
-      BigDecimal('0.28242294079603478742934215780245355184774949260912e456569'),
-      BigMath.gamma(100000, 50)
-    )
-    assert_converge_in_precision {|n| gamma(BigDecimal("0.3"), n) }
-    assert_converge_in_precision {|n| gamma(BigDecimal("-1.9" + "9" * 30), n) }
-    assert_converge_in_precision {|n| gamma(BigDecimal("1234.56789"), n) }
-    assert_converge_in_precision {|n| gamma(BigDecimal("-987.654321"), n) }
-  end
-
-  def test_lgamma
-    [-2, -1, 0].each do |x|
-      l, sign = lgamma(BigDecimal(x), N)
-      assert(l.infinite?)
-      assert_equal(1, sign)
-    end
-    [-1.8, -0.7, 0.6, 1, 1.5, 2, 2.4, 3, 1e+300].each do |x|
-      l, sign = Math.lgamma(x)
-      bigl, bigsign = lgamma(BigDecimal(x.to_s), N)
-      assert_in_epsilon(l, bigl)
-      assert_equal(sign, bigsign)
-    end
-    assert_equal([BigMath.log(PI(120).sqrt(120), 100), 1], lgamma(BigDecimal("0.5"), 100))
-    assert_converge_in_precision {|n| lgamma(BigDecimal("-1." + "9" * 30), n).first }
-    assert_converge_in_precision {|n| lgamma(BigDecimal("-3." + "0" * 30 + "1"), n).first }
-    assert_converge_in_precision {|n| lgamma(BigDecimal("10"), n).first }
-    assert_converge_in_precision {|n| lgamma(BigDecimal("0.3"), n).first }
-    assert_converge_in_precision {|n| lgamma(BigDecimal("-1.9" + "9" * 30), n).first }
-    assert_converge_in_precision {|n| lgamma(BigDecimal("987.65421"), n).first }
-    assert_converge_in_precision {|n| lgamma(BigDecimal("-1234.56789"), n).first }
-    assert_converge_in_precision {|n| lgamma(BigDecimal("1e+400"), n).first }
-=======
   def test_erf
     [-0.5, 0.1, 0.3, 2.1, 3.3].each do |x|
       assert_in_epsilon(Math.erf(x), BigMath.erf(BigDecimal(x.to_s), N))
@@ -579,6 +530,48 @@
     # Near crossover point between taylor series and asymptotic expansion around prec=150
     assert_converge_in_precision {|n| BigMath.erfc(BigDecimal(19.5), n) }
     assert_converge_in_precision {|n| BigMath.erfc(BigDecimal(20.5), n) }
->>>>>>> d1a2bc19
+  end
+
+  def test_gamma
+    [-1.8, -0.7, 0.6, 1.5, 2.4].each do |x|
+      assert_in_epsilon(Math.gamma(x), gamma(BigDecimal(x.to_s), N))
+    end
+    [1, 2, 3, 10, 16].each do |x|
+      assert_equal(Math.gamma(x).round, gamma(BigDecimal(x), N))
+    end
+    sqrt_pi = PI(120).sqrt(120)
+    assert_equal(sqrt_pi.mult(1, 100), gamma(BigDecimal("0.5"), 100))
+    assert_equal((sqrt_pi * 4).div(3, 100), gamma(BigDecimal("-1.5"), 100))
+    assert_equal(
+      BigDecimal('0.28242294079603478742934215780245355184774949260912e456569'),
+      BigMath.gamma(100000, 50)
+    )
+    assert_converge_in_precision {|n| gamma(BigDecimal("0.3"), n) }
+    assert_converge_in_precision {|n| gamma(BigDecimal("-1.9" + "9" * 30), n) }
+    assert_converge_in_precision {|n| gamma(BigDecimal("1234.56789"), n) }
+    assert_converge_in_precision {|n| gamma(BigDecimal("-987.654321"), n) }
+  end
+
+  def test_lgamma
+    [-2, -1, 0].each do |x|
+      l, sign = lgamma(BigDecimal(x), N)
+      assert(l.infinite?)
+      assert_equal(1, sign)
+    end
+    [-1.8, -0.7, 0.6, 1, 1.5, 2, 2.4, 3, 1e+300].each do |x|
+      l, sign = Math.lgamma(x)
+      bigl, bigsign = lgamma(BigDecimal(x.to_s), N)
+      assert_in_epsilon(l, bigl)
+      assert_equal(sign, bigsign)
+    end
+    assert_equal([BigMath.log(PI(120).sqrt(120), 100), 1], lgamma(BigDecimal("0.5"), 100))
+    assert_converge_in_precision {|n| lgamma(BigDecimal("-1." + "9" * 30), n).first }
+    assert_converge_in_precision {|n| lgamma(BigDecimal("-3." + "0" * 30 + "1"), n).first }
+    assert_converge_in_precision {|n| lgamma(BigDecimal("10"), n).first }
+    assert_converge_in_precision {|n| lgamma(BigDecimal("0.3"), n).first }
+    assert_converge_in_precision {|n| lgamma(BigDecimal("-1.9" + "9" * 30), n).first }
+    assert_converge_in_precision {|n| lgamma(BigDecimal("987.65421"), n).first }
+    assert_converge_in_precision {|n| lgamma(BigDecimal("-1234.56789"), n).first }
+    assert_converge_in_precision {|n| lgamma(BigDecimal("1e+400"), n).first }
   end
 end