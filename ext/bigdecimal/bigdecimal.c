/*
 *
 * Ruby BigDecimal(Variable decimal precision) extension library.
 *
 * Copyright(C) 2002 by Shigeo Kobayashi(shigeo@tinyforest.gr.jp)
 *
 */

/* #define BIGDECIMAL_DEBUG 1 */

#include "bigdecimal.h"
#include "ruby/util.h"

#ifndef BIGDECIMAL_DEBUG
# undef NDEBUG
# define NDEBUG
#endif
#include <assert.h>

#include <ctype.h>
#include <stdio.h>
#include <stdlib.h>
#include <string.h>
#include <errno.h>
#include <math.h>

#ifdef HAVE_IEEEFP_H
#include <ieeefp.h>
#endif

#include "bits.h"
#include "static_assert.h"

#define BIGDECIMAL_VERSION "3.3.1"

/* #define ENABLE_NUMERIC_STRING */

#define SIGNED_VALUE_MAX INTPTR_MAX
#define SIGNED_VALUE_MIN INTPTR_MIN
#define MUL_OVERFLOW_SIGNED_VALUE_P(a, b) MUL_OVERFLOW_SIGNED_INTEGER_P(a, b, SIGNED_VALUE_MIN, SIGNED_VALUE_MAX)
#define ADD_OVERFLOW_SIGNED_VALUE_P(a, b) ADD_OVERFLOW_SIGNED_INTEGER_P(a, b, SIGNED_VALUE_MIN, SIGNED_VALUE_MAX)

/* max_value = 0.9999_9999_9999E[exponent], exponent <= SIGNED_VALUE_MAX */
#define VP_EXPONENT_MAX (SIGNED_VALUE_MAX / BASE_FIG)
/* min_value = 0.0001_0000_0000E[exponent], exponent-(BASE_FIG-1) >= SIGNED_VALUE_MIN */
#define VP_EXPONENT_MIN ((SIGNED_VALUE_MIN + BASE_FIG - 1) / BASE_FIG)
#define EXPONENT_MAX (VP_EXPONENT_MAX * BASE_FIG)
#define EXPONENT_MIN (VP_EXPONENT_MIN * BASE_FIG - (BASE_FIG - 1))

VALUE rb_cBigDecimal;

static ID id_BigDecimal_exception_mode;
static ID id_BigDecimal_rounding_mode;
static ID id_BigDecimal_precision_limit;

static ID id_up;
static ID id_down;
static ID id_truncate;
static ID id_half_up;
static ID id_default;
static ID id_half_down;
static ID id_half_even;
static ID id_banker;
static ID id_ceiling;
static ID id_ceil;
static ID id_floor;
static ID id_to_r;
static ID id_eq;
static ID id_half;

#define RBD_NUM_ROUNDING_MODES 11

static struct {
    ID id;
    uint8_t mode;
} rbd_rounding_modes[RBD_NUM_ROUNDING_MODES];

typedef struct {
    VALUE bigdecimal;
    Real *real;
} BDVALUE;

typedef struct {
    VALUE bigdecimal_or_nil;
    Real *real_or_null;
} NULLABLE_BDVALUE;

static inline BDVALUE
bdvalue_nonnullable(NULLABLE_BDVALUE v)
{
    assert(v.real_or_null != NULL);
    return (BDVALUE) { v.bigdecimal_or_nil, v.real_or_null };
}

static inline NULLABLE_BDVALUE
bdvalue_nullable(BDVALUE v)
{
    return (NULLABLE_BDVALUE) { v.bigdecimal, v.real };
}

#define BASE_FIG  BIGDECIMAL_COMPONENT_FIGURES
#define BASE      BIGDECIMAL_BASE

#define HALF_BASE (BASE/2)
#define BASE1 (BASE/10)

#ifndef MAYBE_UNUSED
# define MAYBE_UNUSED(x) x
#endif

#define BIGDECIMAL_POSITIVE_P(bd) ((bd)->sign > 0)
#define BIGDECIMAL_NEGATIVE_P(bd) ((bd)->sign < 0)

/*
 * ================== Memory allocation ============================
 */

#ifdef BIGDECIMAL_DEBUG
static size_t rbd_allocation_count = 0;   /* Memory allocation counter */
static inline void
atomic_allocation_count_inc(void)
{
    RUBY_ATOMIC_SIZE_INC(rbd_allocation_count);
}
static inline void
atomic_allocation_count_dec_nounderflow(void)
{
    if (rbd_allocation_count == 0) return;
    RUBY_ATOMIC_SIZE_DEC(rbd_allocation_count);
}
static void
check_allocation_count_nonzero(void)
{
    if (rbd_allocation_count != 0) return;
    rb_bug("[bigdecimal][rbd_free_struct] Too many memory free calls");
}
#else
#   define atomic_allocation_count_inc() /* nothing */
#   define atomic_allocation_count_dec_nounderflow() /* nothing */
#   define check_allocation_count_nonzero() /* nothing */
#endif /* BIGDECIMAL_DEBUG */

/* VpMult VpDivd helpers */
#define VPMULT_RESULT_PREC(a, b) (a->Prec + b->Prec)
/* To calculate VpDivd with n-digits precision, quotient needs n+2*BASE_FIG-1 digits space */
/* In the worst precision case 0001_1111_1111 / 9999 = 0000_0001_1112, there are 2*BASE_FIG-1 leading zeros */
#define VPDIVD_QUO_DIGITS(required_digits) ((required_digits) + 2 * BASE_FIG - 1)
/* Required r.MaxPrec for calculating VpDivd(c, r, a, b) */
#define VPDIVD_REM_PREC(a, b, c) Max(a->Prec, b->Prec + c->MaxPrec - 1)

static NULLABLE_BDVALUE
CreateFromString(const char *str, VALUE klass, bool strict_p, bool raise_exception);

PUREFUNC(static inline size_t rbd_struct_size(size_t const));

static inline size_t
rbd_struct_size(size_t const internal_digits)
{
    size_t const frac_len = (internal_digits == 0) ? 1 : internal_digits;
    return offsetof(Real, frac) + frac_len * sizeof(DECDIG);
}

static inline Real *
rbd_allocate_struct(size_t const internal_digits)
{
    size_t const size = rbd_struct_size(internal_digits);
    Real *real = ruby_xcalloc(1, size);
    atomic_allocation_count_inc();
    real->MaxPrec = internal_digits;
    return real;
}

static inline Real *
rbd_allocate_struct_decimal_digits(size_t const decimal_digits)
{
    return rbd_allocate_struct(roomof(decimal_digits, BASE_FIG));
}

static void
rbd_free_struct(Real *real)
{
    if (real != NULL) {
        check_allocation_count_nonzero();
        ruby_xfree(real);
        atomic_allocation_count_dec_nounderflow();
    }
}

MAYBE_UNUSED(static inline Real * rbd_allocate_struct_zero(int sign, size_t const digits));
#define NewZero rbd_allocate_struct_zero
static inline Real *
rbd_allocate_struct_zero(int sign, size_t const digits)
{
    Real *real = rbd_allocate_struct_decimal_digits(digits);
    VpSetZero(real, sign);
    return real;
}

/*
 * ================== Ruby Interface part ==========================
 */
#define DoSomeOne(x,y,f) rb_num_coerce_bin(x,y,f)

/*
 *   VP routines used in BigDecimal part
 */
static unsigned short VpGetException(void);
static void  VpSetException(unsigned short f);
static void VpCheckException(Real *p, bool always);
static int AddExponent(Real *a, SIGNED_VALUE n);
static VALUE CheckGetValue(BDVALUE v);
static void  VpInternalRound(Real *c, size_t ixDigit, DECDIG vPrev, DECDIG v);
static int   VpLimitRound(Real *c, size_t ixDigit);
static Real *VpCopy(Real *pv, Real const* const x);
static int VPrint(FILE *fp,const char *cntl_chr,Real *a);

/*
 *  **** BigDecimal part ****
 */

static VALUE BigDecimal_nan(void);
static VALUE BigDecimal_positive_infinity(void);
static VALUE BigDecimal_negative_infinity(void);
static VALUE BigDecimal_positive_zero(void);
static VALUE BigDecimal_negative_zero(void);
static VALUE BigDecimal_addsub_with_coerce(VALUE self, VALUE r, size_t prec, int operation);
static VALUE BigDecimal_mult_with_coerce(VALUE self, VALUE r, size_t prec);

static void
BigDecimal_delete(void *pv)
{
    rbd_free_struct(pv);
}

static size_t
BigDecimal_memsize(const void *ptr)
{
    const Real *pv = ptr;
    return (sizeof(*pv) + pv->MaxPrec * sizeof(DECDIG));
}

#ifndef HAVE_RB_EXT_RACTOR_SAFE
#   undef RUBY_TYPED_FROZEN_SHAREABLE
#   define RUBY_TYPED_FROZEN_SHAREABLE 0
#endif

static const rb_data_type_t BigDecimal_data_type = {
    "BigDecimal",
    { 0, BigDecimal_delete, BigDecimal_memsize, },
#ifdef RUBY_TYPED_FREE_IMMEDIATELY
    0, 0, RUBY_TYPED_FREE_IMMEDIATELY | RUBY_TYPED_FROZEN_SHAREABLE | RUBY_TYPED_WB_PROTECTED
#endif
};

// TypedData_Wrap_Struct may fail if there is no memory, or GC.add_stress_to_class(BigDecimal) is set.
// We need to first allocate empty struct, allocate Real struct, and then set the data pointer.
typedef struct { VALUE _obj; } NULL_WRAPPED_VALUE;
static NULL_WRAPPED_VALUE
BigDecimal_alloc_empty_struct(VALUE klass)
{
    return (NULL_WRAPPED_VALUE) { TypedData_Wrap_Struct(klass, &BigDecimal_data_type, NULL) };
}

static VALUE
BigDecimal_wrap_struct(NULL_WRAPPED_VALUE v, Real *real)
{
    VALUE obj = v._obj;
    assert(RTYPEDDATA_DATA(obj) == NULL);
    RTYPEDDATA_DATA(obj) = real;
    RB_OBJ_FREEZE(obj);
    return obj;
}

MAYBE_UNUSED(static inline BDVALUE rbd_allocate_struct_zero_wrap(int sign, size_t const digits));
#define NewZeroWrap rbd_allocate_struct_zero_wrap
static BDVALUE
rbd_allocate_struct_zero_wrap(int sign, size_t const digits)
{
    NULL_WRAPPED_VALUE null_wrapped = BigDecimal_alloc_empty_struct(rb_cBigDecimal);
    Real *real = rbd_allocate_struct_zero(sign, digits);
    return (BDVALUE) { BigDecimal_wrap_struct(null_wrapped, real), real };
}

static inline int
is_kind_of_BigDecimal(VALUE const v)
{
    return rb_typeddata_is_kind_of(v, &BigDecimal_data_type);
}

NORETURN(static void cannot_be_coerced_into_BigDecimal(VALUE, VALUE));

static void
cannot_be_coerced_into_BigDecimal(VALUE exc_class, VALUE v)
{
    VALUE str;

    if (rb_special_const_p(v)) {
	str = rb_inspect(v);
    }
    else {
	str = rb_class_name(rb_obj_class(v));
    }

    str = rb_str_cat2(rb_str_dup(str), " can't be coerced into BigDecimal");
    rb_exc_raise(rb_exc_new3(exc_class, str));
}

static inline VALUE BigDecimal_div2(VALUE, VALUE, VALUE);
static VALUE rb_inum_convert_to_BigDecimal(VALUE val);
static VALUE rb_float_convert_to_BigDecimal(VALUE val, size_t digs, int raise_exception);
static VALUE rb_rational_convert_to_BigDecimal(VALUE val, size_t digs, int raise_exception);
static VALUE rb_cstr_convert_to_BigDecimal(const char *c_str, int raise_exception);
static VALUE rb_convert_to_BigDecimal(VALUE val, size_t digs, int raise_exception);

static NULLABLE_BDVALUE
GetBDValueWithPrecInternal(VALUE v, size_t prec, int must)
{
    switch(TYPE(v)) {
      case T_FLOAT:
        v = rb_float_convert_to_BigDecimal(v, 0, true);
        break;

      case T_RATIONAL:
        v = rb_rational_convert_to_BigDecimal(v, prec, true);
        break;

      case T_DATA:
        if (!is_kind_of_BigDecimal(v)) {
            goto SomeOneMayDoIt;
        }
        break;

      case T_FIXNUM:
      case T_BIGNUM: {
        v = rb_inum_convert_to_BigDecimal(v);
        break;
      }

#ifdef ENABLE_NUMERIC_STRING
      case T_STRING: {
        const char *c_str = StringValueCStr(v);
        v = rb_cstr_convert_to_BigDecimal(c_str, must);
        break;
      }
#endif /* ENABLE_NUMERIC_STRING */

      default:
	goto SomeOneMayDoIt;
    }

    Real *vp;
    TypedData_Get_Struct(v, Real, &BigDecimal_data_type, vp);
    return (NULLABLE_BDVALUE) { v, vp };

SomeOneMayDoIt:
    if (must) {
	cannot_be_coerced_into_BigDecimal(rb_eTypeError, v);
    }
    return (NULLABLE_BDVALUE) { Qnil, NULL }; /* NULL means to coerce */
}

static inline NULLABLE_BDVALUE
GetBDValueWithPrec(VALUE v, size_t prec)
{
    return GetBDValueWithPrecInternal(v, prec, 0);
}


static inline BDVALUE
GetBDValueWithPrecMust(VALUE v, size_t prec)
{
    return bdvalue_nonnullable(GetBDValueWithPrecInternal(v, prec, 1));
}

// self must be a receiver of BigDecimal instance method or a gc guarded BigDecimal object.
static inline Real*
GetSelfVpValue(VALUE self)
{
    return GetBDValueWithPrecMust(self, 0).real;
}

static inline BDVALUE
GetBDValueMust(VALUE v)
{
    return GetBDValueWithPrecMust(v, 0);
}

/* call-seq:
 *   BigDecimal.double_fig -> integer
 *
 *  Returns the number of digits a Float object is allowed to have;
 *  the result is system-dependent:
 *
 *    BigDecimal.double_fig # => 16
 *
 */
static inline VALUE
BigDecimal_double_fig(VALUE self)
{
    return INT2FIX(BIGDECIMAL_DOUBLE_FIGURES);
}

/*  call-seq:
 *    precs -> array
 *
 *  Returns an Array of two Integer values that represent platform-dependent
 *  internal storage properties.
 *
 *  This method is deprecated and will be removed in the future.
 *  Instead, use BigDecimal#n_significant_digits for obtaining the number of
 *  significant digits in scientific notation, and BigDecimal#precision for
 *  obtaining the number of digits in decimal notation.
 *
 */

static VALUE
BigDecimal_prec(VALUE self)
{
    BDVALUE v;
    VALUE obj;

    rb_category_warn(RB_WARN_CATEGORY_DEPRECATED,
                     "BigDecimal#precs is deprecated and will be removed in the future; "
                     "use BigDecimal#precision instead.");

    v = GetBDValueMust(self);
    obj = rb_assoc_new(SIZET2NUM(v.real->Prec*VpBaseFig()),
		       SIZET2NUM(v.real->MaxPrec*VpBaseFig()));

    RB_GC_GUARD(v.bigdecimal);
    return obj;
}

static void
VpCountPrecisionAndScale(Real *p, ssize_t *out_precision, ssize_t *out_scale)
{
    if (out_precision == NULL && out_scale == NULL)
        return;
    if (VpIsZero(p) || !VpIsDef(p)) {
      zero:
        if (out_precision) *out_precision = 0;
        if (out_scale) *out_scale = 0;
        return;
    }

    DECDIG x;

    ssize_t n = p->Prec; /* The length of frac without zeros. */
    while (n > 0 && p->frac[n-1] == 0) --n;
    if (n == 0) goto zero;

    int nlz = BASE_FIG;
    for (x = p->frac[0]; x > 0; x /= 10) --nlz;

    int ntz = 0;
    for (x = p->frac[n-1]; x > 0 && x % 10 == 0; x /= 10) ++ntz;

    /*
     * Calculate the precision and the scale
     * -------------------------------------
     *
     * The most significant digit is frac[0], and the least significant digit
     * is frac[Prec-1].  When the exponent is zero, the decimal point is
     * located just before frac[0].
     *
     * When the exponent is negative, the decimal point moves to leftward.
     * In this case, the precision can be calculated by
     *
     *   precision = BASE_FIG * (-exponent + n) - ntz,
     *
     * and the scale is the same as precision.
     *
     *       0 . 0000 0000 | frac[0] ... frac[n-1] |
     *         |<----------| exponent == -2        |
     *         |---------------------------------->| precision
     *         |---------------------------------->| scale
     *
     *
     * Conversely, when the exponent is positive, the decimal point moves to
     * rightward.  In this case, the scale equals to
     *
     *   BASE_FIG * (n - exponent) - ntz.
     *
     * the precision equals to
     *
     *   scale + BASE_FIG * exponent - nlz.
     *
     *       | frac[0] frac[1] . frac[2] ... frac[n-1] |
     *       |---------------->| exponent == 2         |
     *       |                 |---------------------->| scale
     *       |---------------------------------------->| precision
     */

    ssize_t ex = p->exponent;

    /* Count the number of decimal digits before frac[1]. */
    ssize_t n_digits_head = BASE_FIG;
    if (ex < 0) {
      n_digits_head += (-ex) * BASE_FIG;  /* The number of leading zeros before frac[0]. */
      ex = 0;
    }
    else if (ex > 0) {
      /* Count the number of decimal digits without the leading zeros in
       * the most significant digit in the integral part.
       */
      n_digits_head -= nlz;  /* Make the number of digits */
    }

    if (out_precision) {
        ssize_t precision = n_digits_head;

        /* Count the number of decimal digits after frac[0]. */
        if (ex > (ssize_t)n) {
          /* In this case the number is an integer with some trailing zeros. */
          precision += (ex - 1) * BASE_FIG;
        }
        else if (n > 0) {
          precision += (n - 1) * BASE_FIG;

          if (ex < (ssize_t)n) {
            precision -= ntz;
          }
        }

        *out_precision = precision;
    }

    if (out_scale) {
        ssize_t scale = 0;

        if (p->exponent < 0) {
            scale = n_digits_head + (n - 1) * BASE_FIG - ntz;
        }
        else if (n > p->exponent) {
            scale = (n - p->exponent) * BASE_FIG - ntz;
        }

        *out_scale = scale;
    }
}

static void
BigDecimal_count_precision_and_scale(VALUE self, ssize_t *out_precision, ssize_t *out_scale)
{
    BDVALUE v = GetBDValueMust(self);
    VpCountPrecisionAndScale(v.real, out_precision, out_scale);
    RB_GC_GUARD(v.bigdecimal);
}

/*
 *  call-seq:
 *    precision -> integer
 *
 *  Returns the number of decimal digits in +self+:
 *
 *    BigDecimal("0").precision         # => 0
 *    BigDecimal("1").precision         # => 1
 *    BigDecimal("1.1").precision       # => 2
 *    BigDecimal("3.1415").precision    # => 5
 *    BigDecimal("-1e20").precision     # => 21
 *    BigDecimal("1e-20").precision     # => 20
 *    BigDecimal("Infinity").precision  # => 0
 *    BigDecimal("-Infinity").precision # => 0
 *    BigDecimal("NaN").precision       # => 0
 *
 */
static VALUE
BigDecimal_precision(VALUE self)
{
    ssize_t precision;
    BigDecimal_count_precision_and_scale(self, &precision, NULL);
    return SSIZET2NUM(precision);
}

/*
 *  call-seq:
 *    scale -> integer
 *
 *  Returns the number of decimal digits following the decimal digits in +self+.
 *
 *    BigDecimal("0").scale         # => 0
 *    BigDecimal("1").scale         # => 0
 *    BigDecimal("1.1").scale       # => 1
 *    BigDecimal("3.1415").scale    # => 4
 *    BigDecimal("-1e20").scale     # => 0
 *    BigDecimal("1e-20").scale     # => 20
 *    BigDecimal("Infinity").scale  # => 0
 *    BigDecimal("-Infinity").scale # => 0
 *    BigDecimal("NaN").scale       # => 0
 */
static VALUE
BigDecimal_scale(VALUE self)
{
    ssize_t scale;
    BigDecimal_count_precision_and_scale(self, NULL, &scale);
    return SSIZET2NUM(scale);
}

/*
 *  call-seq:
 *    precision_scale -> [integer, integer]
 *
 *  Returns a 2-length array; the first item is the result of
 *  BigDecimal#precision and the second one is of BigDecimal#scale.
 *
 *  See BigDecimal#precision.
 *  See BigDecimal#scale.
 */
static VALUE
BigDecimal_precision_scale(VALUE self)
{
    ssize_t precision, scale;
    BigDecimal_count_precision_and_scale(self, &precision, &scale);
    return rb_assoc_new(SSIZET2NUM(precision), SSIZET2NUM(scale));
}

/*
 *  call-seq:
 *    n_significant_digits -> integer
 *
 *  Returns the number of decimal significant digits in +self+.
 *
 *    BigDecimal("0").n_significant_digits         # => 0
 *    BigDecimal("1").n_significant_digits         # => 1
 *    BigDecimal("1.1").n_significant_digits       # => 2
 *    BigDecimal("3.1415").n_significant_digits    # => 5
 *    BigDecimal("-1e20").n_significant_digits     # => 1
 *    BigDecimal("1e-20").n_significant_digits     # => 1
 *    BigDecimal("Infinity").n_significant_digits  # => 0
 *    BigDecimal("-Infinity").n_significant_digits # => 0
 *    BigDecimal("NaN").n_significant_digits       # => 0
 */
static VALUE
BigDecimal_n_significant_digits(VALUE self)
{
    BDVALUE v = GetBDValueMust(self);
    if (VpIsZero(v.real) || !VpIsDef(v.real)) {
        return INT2FIX(0);
    }

    ssize_t n = v.real->Prec;  /* The length of frac without trailing zeros. */
    for (n = v.real->Prec; n > 0 && v.real->frac[n-1] == 0; --n);
    if (n == 0) return INT2FIX(0);

    DECDIG x;
    int nlz = BASE_FIG;
    for (x = v.real->frac[0]; x > 0; x /= 10) --nlz;

    int ntz = 0;
    for (x = v.real->frac[n-1]; x > 0 && x % 10 == 0; x /= 10) ++ntz;

    RB_GC_GUARD(v.bigdecimal);
    ssize_t n_significant_digits = BASE_FIG*n - nlz - ntz;
    return SSIZET2NUM(n_significant_digits);
}

/*
 *  call-seq:
 *    hash -> integer
 *
 *  Returns the integer hash value for +self+.
 *
 *  Two instances of \BigDecimal have the same hash value if and only if
 *  they have equal:
 *
 *  - Sign.
 *  - Fractional part.
 *  - Exponent.
 *
 */
static VALUE
BigDecimal_hash(VALUE self)
{
    BDVALUE v = GetBDValueMust(self);
    st_index_t hash = (st_index_t)v.real->sign;
    /* hash!=2: the case for 0(1),NaN(0) or +-Infinity(3) is sign itself */
    if(hash == 2 || hash == (st_index_t)-2) {
        hash ^= rb_memhash(v.real->frac, sizeof(DECDIG)*v.real->Prec);
        hash += v.real->exponent;
    }
    RB_GC_GUARD(v.bigdecimal);
    return ST2FIX(hash);
}

/*
 *  call-seq:
 *    _dump -> string
 *
 *  Returns a string representing the marshalling of +self+.
 *  See module Marshal.
 *
 *    inf = BigDecimal('Infinity') # => Infinity
 *    dumped = inf._dump           # => "9:Infinity"
 *    BigDecimal._load(dumped)     # => Infinity
 *
 */
static VALUE
BigDecimal_dump(int argc, VALUE *argv, VALUE self)
{
    BDVALUE v;
    char *psz;
    VALUE dummy;
    volatile VALUE dump;
    size_t len;

    rb_scan_args(argc, argv, "01", &dummy);
    v = GetBDValueMust(self);
    dump = rb_str_new(0, VpNumOfChars(v.real, "E")+50);
    psz = RSTRING_PTR(dump);
    snprintf(psz, RSTRING_LEN(dump), "%"PRIuSIZE":", v.real->Prec*VpBaseFig());
    len = strlen(psz);
    VpToString(v.real, psz+len, RSTRING_LEN(dump)-len, 0, 0);
    rb_str_resize(dump, strlen(psz));

    RB_GC_GUARD(v.bigdecimal);
    return dump;
}

/*
 * Internal method used to provide marshalling support. See the Marshal module.
 */
static VALUE
BigDecimal_load(VALUE self, VALUE str)
{
    BDVALUE v;
    unsigned char *pch;
    unsigned char ch;

    pch = (unsigned char *)StringValueCStr(str);
    /* First skip max prec. Don't trust the value. */
    while((*pch) != (unsigned char)'\0' && (ch = *pch++) != (unsigned char)':') {
        if(!ISDIGIT(ch)) {
            rb_raise(rb_eTypeError, "load failed: invalid character in the marshaled string");
        }
    }
    v = bdvalue_nonnullable(CreateFromString((char *)pch, self, true, true));
    return CheckGetValue(v);
}

static unsigned short
check_rounding_mode_option(VALUE const opts)
{
    VALUE mode;
    char const *s;
    long l;

    assert(RB_TYPE_P(opts, T_HASH));

    if (NIL_P(opts))
        goto no_opt;

    mode = rb_hash_lookup2(opts, ID2SYM(id_half), Qundef);
    if (mode == Qundef || NIL_P(mode))
        goto no_opt;

    if (SYMBOL_P(mode))
        mode = rb_sym2str(mode);
    else if (!RB_TYPE_P(mode, T_STRING)) {
        VALUE str_mode = rb_check_string_type(mode);
        if (NIL_P(str_mode))
            goto invalid;
        mode = str_mode;
    }
    s = RSTRING_PTR(mode);
    l = RSTRING_LEN(mode);
    switch (l) {
      case 2:
        if (strncasecmp(s, "up", 2) == 0)
            return VP_ROUND_HALF_UP;
        break;
      case 4:
        if (strncasecmp(s, "even", 4) == 0)
            return VP_ROUND_HALF_EVEN;
        else if (strncasecmp(s, "down", 4) == 0)
            return VP_ROUND_HALF_DOWN;
        break;
      default:
        break;
    }

  invalid:
    rb_raise(rb_eArgError, "invalid rounding mode (%"PRIsVALUE")", mode);

  no_opt:
    return VpGetRoundMode();
}

static unsigned short
check_rounding_mode(VALUE const v)
{
    unsigned short sw;
    ID id;
    if (RB_TYPE_P(v, T_SYMBOL)) {
        int i;
        id = SYM2ID(v);
        for (i = 0; i < RBD_NUM_ROUNDING_MODES; ++i) {
            if (rbd_rounding_modes[i].id == id) {
                return rbd_rounding_modes[i].mode;
            }
        }
        rb_raise(rb_eArgError, "invalid rounding mode (%"PRIsVALUE")", v);
    }
    else {
        sw = NUM2USHORT(v);
        if (!VpIsRoundMode(sw)) {
            rb_raise(rb_eArgError, "invalid rounding mode (%"PRIsVALUE")", v);
        }
        return sw;
    }
}

/*  call-seq:
 *    BigDecimal.mode(mode, setting = nil) -> integer
 *
 *  Returns an integer representing the mode settings
 *  for exception handling and rounding.
 *
 *  These modes control exception handling:
 *
 *  - \BigDecimal::EXCEPTION_NaN.
 *  - \BigDecimal::EXCEPTION_INFINITY.
 *  - \BigDecimal::EXCEPTION_UNDERFLOW.
 *  - \BigDecimal::EXCEPTION_OVERFLOW.
 *  - \BigDecimal::EXCEPTION_ZERODIVIDE.
 *  - \BigDecimal::EXCEPTION_ALL.
 *
 *  Values for +setting+ for exception handling:
 *
 *  - +true+: sets the given +mode+ to +true+.
 *  - +false+: sets the given +mode+ to +false+.
 *  - +nil+: does not modify the mode settings.
 *
 *  You can use method BigDecimal.save_exception_mode
 *  to temporarily change, and then automatically restore, exception modes.
 *
 *  For clarity, some examples below begin by setting all
 *  exception modes to +false+.
 *
 *  This mode controls the way rounding is to be performed:
 *
 *  - \BigDecimal::ROUND_MODE
 *
 *  You can use method BigDecimal.save_rounding_mode
 *  to temporarily change, and then automatically restore, the rounding mode.
 *
 *  <b>NaNs</b>
 *
 *  Mode \BigDecimal::EXCEPTION_NaN controls behavior
 *  when a \BigDecimal NaN is created.
 *
 *  Settings:
 *
 *  - +false+ (default): Returns <tt>BigDecimal('NaN')</tt>.
 *  - +true+: Raises FloatDomainError.
 *
 *  Examples:
 *
 *    BigDecimal.mode(BigDecimal::EXCEPTION_ALL, false) # => 0
 *    BigDecimal('NaN')                                 # => NaN
 *    BigDecimal.mode(BigDecimal::EXCEPTION_NaN, true)  # => 2
 *    BigDecimal('NaN') # Raises FloatDomainError
 *
 *  <b>Infinities</b>
 *
 *  Mode \BigDecimal::EXCEPTION_INFINITY controls behavior
 *  when a \BigDecimal Infinity or -Infinity is created.
 *  Settings:
 *
 *  - +false+ (default): Returns <tt>BigDecimal('Infinity')</tt>
 *    or <tt>BigDecimal('-Infinity')</tt>.
 *  - +true+: Raises FloatDomainError.
 *
 *  Examples:
 *
 *    BigDecimal.mode(BigDecimal::EXCEPTION_ALL, false)     # => 0
 *    BigDecimal('Infinity')                                # => Infinity
 *    BigDecimal('-Infinity')                               # => -Infinity
 *    BigDecimal.mode(BigDecimal::EXCEPTION_INFINITY, true) # => 1
 *    BigDecimal('Infinity')  # Raises FloatDomainError
 *    BigDecimal('-Infinity') # Raises FloatDomainError
 *
 *  <b>Underflow</b>
 *
 *  Mode \BigDecimal::EXCEPTION_UNDERFLOW controls behavior
 *  when a \BigDecimal underflow occurs.
 *  Settings:
 *
 *  - +false+ (default): Returns <tt>BigDecimal('0')</tt>
 *    or <tt>BigDecimal('-Infinity')</tt>.
 *  - +true+: Raises FloatDomainError.
 *
 *  Examples:
 *
 *    BigDecimal.mode(BigDecimal::EXCEPTION_ALL, false)      # => 0
 *    def flow_under
 *      x = BigDecimal('0.1')
 *      100.times { x *= x }
 *    end
 *    flow_under                                             # => 100
 *    BigDecimal.mode(BigDecimal::EXCEPTION_UNDERFLOW, true) # => 4
 *    flow_under # Raises FloatDomainError
 *
 *  <b>Overflow</b>
 *
 *  Mode \BigDecimal::EXCEPTION_OVERFLOW controls behavior
 *  when a \BigDecimal overflow occurs.
 *  Settings:
 *
 *  - +false+ (default): Returns <tt>BigDecimal('Infinity')</tt>
 *    or <tt>BigDecimal('-Infinity')</tt>.
 *  - +true+: Raises FloatDomainError.
 *
 *  Examples:
 *
 *    BigDecimal.mode(BigDecimal::EXCEPTION_ALL, false)     # => 0
 *    def flow_over
 *      x = BigDecimal('10')
 *      100.times { x *= x }
 *    end
 *    flow_over                                             # => 100
 *    BigDecimal.mode(BigDecimal::EXCEPTION_OVERFLOW, true) # => 1
 *    flow_over # Raises FloatDomainError
 *
 *  <b>Zero Division</b>
 *
 *  Mode \BigDecimal::EXCEPTION_ZERODIVIDE controls behavior
 *  when a zero-division occurs.
 *  Settings:
 *
 *  - +false+ (default): Returns <tt>BigDecimal('Infinity')</tt>
 *    or <tt>BigDecimal('-Infinity')</tt>.
 *  - +true+: Raises FloatDomainError.
 *
 *  Examples:
 *
 *    BigDecimal.mode(BigDecimal::EXCEPTION_ALL, false)       # => 0
 *    one = BigDecimal('1')
 *    zero = BigDecimal('0')
 *    one / zero                                              # => Infinity
 *    BigDecimal.mode(BigDecimal::EXCEPTION_ZERODIVIDE, true) # => 16
 *    one / zero # Raises FloatDomainError
 *
 *  <b>All Exceptions</b>
 *
 *  Mode \BigDecimal::EXCEPTION_ALL controls all of the above:
 *
 *    BigDecimal.mode(BigDecimal::EXCEPTION_ALL, false) # => 0
 *    BigDecimal.mode(BigDecimal::EXCEPTION_ALL, true)  # => 23
 *
 *  <b>Rounding</b>
 *
 *  Mode \BigDecimal::ROUND_MODE controls the way rounding is to be performed;
 *  its +setting+ values are:
 *
 *  - +ROUND_UP+: Round away from zero.
 *    Aliased as +:up+.
 *  - +ROUND_DOWN+: Round toward zero.
 *    Aliased as +:down+ and +:truncate+.
 *  - +ROUND_HALF_UP+: Round toward the nearest neighbor;
 *    if the neighbors are equidistant, round away from zero.
 *    Aliased as +:half_up+ and +:default+.
 *  - +ROUND_HALF_DOWN+: Round toward the nearest neighbor;
 *    if the neighbors are equidistant, round toward zero.
 *    Aliased as +:half_down+.
 *  - +ROUND_HALF_EVEN+ (Banker's rounding): Round toward the nearest neighbor;
 *    if the neighbors are equidistant, round toward the even neighbor.
 *    Aliased as +:half_even+ and +:banker+.
 *  - +ROUND_CEILING+: Round toward positive infinity.
 *    Aliased as +:ceiling+ and +:ceil+.
 *  - +ROUND_FLOOR+: Round toward negative infinity.
 *    Aliased as +:floor:+.
 *
 */
static VALUE
BigDecimal_mode(int argc, VALUE *argv, VALUE self)
{
    VALUE which;
    VALUE val;
    unsigned long f,fo;

    rb_scan_args(argc, argv, "11", &which, &val);
    f = (unsigned long)NUM2INT(which);

    if (f & VP_EXCEPTION_ALL) {
	/* Exception mode setting */
	fo = VpGetException();
	if (val == Qnil) return INT2FIX(fo);
	if (val != Qfalse && val!=Qtrue) {
	    rb_raise(rb_eArgError, "second argument must be true or false");
	    return Qnil; /* Not reached */
	}
	if (f & VP_EXCEPTION_INFINITY) {
	    VpSetException((unsigned short)((val == Qtrue) ? (fo | VP_EXCEPTION_INFINITY) :
			(fo & (~VP_EXCEPTION_INFINITY))));
	}
	fo = VpGetException();
	if (f & VP_EXCEPTION_NaN) {
	    VpSetException((unsigned short)((val == Qtrue) ? (fo | VP_EXCEPTION_NaN) :
			(fo & (~VP_EXCEPTION_NaN))));
	}
	fo = VpGetException();
	if (f & VP_EXCEPTION_UNDERFLOW) {
	    VpSetException((unsigned short)((val == Qtrue) ? (fo | VP_EXCEPTION_UNDERFLOW) :
			(fo & (~VP_EXCEPTION_UNDERFLOW))));
	}
	fo = VpGetException();
	if(f & VP_EXCEPTION_ZERODIVIDE) {
	    VpSetException((unsigned short)((val == Qtrue) ? (fo | VP_EXCEPTION_ZERODIVIDE) :
			(fo & (~VP_EXCEPTION_ZERODIVIDE))));
	}
	fo = VpGetException();
	return INT2FIX(fo);
    }
    if (VP_ROUND_MODE == f) {
	/* Rounding mode setting */
	unsigned short sw;
	fo = VpGetRoundMode();
	if (NIL_P(val)) return INT2FIX(fo);
	sw = check_rounding_mode(val);
	fo = VpSetRoundMode(sw);
	return INT2FIX(fo);
    }
    rb_raise(rb_eTypeError, "first argument for BigDecimal.mode invalid");
    return Qnil;
}

static size_t
GetAddSubPrec(Real *a, Real *b)
{
    if (!VpIsDef(a) || !VpIsDef(b)) return (size_t)-1L;
    ssize_t min_a = a->exponent - a->Prec;
    ssize_t min_b = b->exponent - b->Prec;
    return Max(a->exponent, b->exponent) - Min(min_a, min_b);
}

static inline SIGNED_VALUE
check_int_precision(VALUE v)
{
    SIGNED_VALUE n;
#if SIZEOF_VALUE <= SIZEOF_LONG
    n = (SIGNED_VALUE)NUM2LONG(v);
#elif SIZEOF_VALUE <= SIZEOF_LONG_LONG
    n = (SIGNED_VALUE)NUM2LL(v);
#else
#   error SIZEOF_VALUE is too large
#endif
    if (n < 0) {
	rb_raise(rb_eArgError, "negative precision");
    }
    return n;
}

static NULLABLE_BDVALUE
CreateFromString(const char *str, VALUE klass, bool strict_p, bool raise_exception)
{
    NULL_WRAPPED_VALUE null_wrapped = BigDecimal_alloc_empty_struct(klass);
    Real *pv = VpAlloc(str, strict_p, raise_exception);
    if (!pv) return (NULLABLE_BDVALUE) { Qnil, NULL };
    return (NULLABLE_BDVALUE) { BigDecimal_wrap_struct(null_wrapped, pv), pv };
}

static Real *
VpCopy(Real *pv, Real const* const x)
{
    assert(x != NULL);

    pv = (Real *)ruby_xrealloc(pv, rbd_struct_size(x->MaxPrec));
    pv->MaxPrec = x->MaxPrec;
    pv->Prec = x->Prec;
    pv->exponent = x->exponent;
    pv->sign = x->sign;
    pv->flag = x->flag;
    MEMCPY(pv->frac, x->frac, DECDIG, pv->MaxPrec);

    return pv;
}

/* Returns True if the value is Not a Number. */
static VALUE
BigDecimal_IsNaN(VALUE self)
{
    Real *p = GetSelfVpValue(self);
    if (VpIsNaN(p))  return Qtrue;
    return Qfalse;
}

/* Returns nil, -1, or +1 depending on whether the value is finite,
 * -Infinity, or +Infinity.
 */
static VALUE
BigDecimal_IsInfinite(VALUE self)
{
    Real *p = GetSelfVpValue(self);
    if (VpIsPosInf(p)) return INT2FIX(1);
    if (VpIsNegInf(p)) return INT2FIX(-1);
    return Qnil;
}

/* Returns True if the value is finite (not NaN or infinite). */
static VALUE
BigDecimal_IsFinite(VALUE self)
{
    Real *p = GetSelfVpValue(self);
    if (VpIsNaN(p)) return Qfalse;
    if (VpIsInf(p)) return Qfalse;
    return Qtrue;
}

static void
BigDecimal_check_num(Real *p)
{
    VpCheckException(p, true);
}

static VALUE BigDecimal_fix(VALUE self);
static VALUE BigDecimal_split(VALUE self);

/* Returns the value as an Integer.
 *
 * If the BigDecimal is infinity or NaN, raises FloatDomainError.
 */
static VALUE
BigDecimal_to_i(VALUE self)
{
    BDVALUE v;
    VALUE ret;

    v = GetBDValueMust(self);
    BigDecimal_check_num(v.real);

    if (v.real->exponent <= 0) return INT2FIX(0);
    if (v.real->exponent == 1) {
        ret = LONG2NUM((long)(VpGetSign(v.real) * (DECDIG_DBL_SIGNED)v.real->frac[0]));
    }
    else {
        VALUE fix = (ssize_t)v.real->Prec > v.real->exponent ? BigDecimal_fix(self) : self;
        VALUE digits = RARRAY_AREF(BigDecimal_split(fix), 1);
        ssize_t dpower = VpExponent10(v.real) - (ssize_t)RSTRING_LEN(digits);
        ret = rb_funcall(digits, rb_intern("to_i"), 0);

        if (BIGDECIMAL_NEGATIVE_P(v.real)) {
            ret = rb_funcall(ret, '*', 1, INT2FIX(-1));
        }
        if (dpower) {
            VALUE pow10 = rb_funcall(INT2FIX(10), rb_intern("**"), 1, SSIZET2NUM(dpower));
            // In Ruby < 3.4, int**int may return Float::INFINITY
            if (RB_TYPE_P(pow10, T_FLOAT)) rb_raise(rb_eFloatDomainError, "Infinity");

            ret = rb_funcall(ret, '*', 1, pow10);
        }
    }

    RB_GC_GUARD(v.bigdecimal);
    return ret;
}

/* Returns a new Float object having approximately the same value as the
 * BigDecimal number. Normal accuracy limits and built-in errors of binary
 * Float arithmetic apply.
 */
static VALUE
BigDecimal_to_f(VALUE self)
{
    double d;
    SIGNED_VALUE e;
    char *buf;
    volatile VALUE str;
    BDVALUE v = GetBDValueMust(self);
    bool negative = BIGDECIMAL_NEGATIVE_P(v.real);

    if (VpVtoD(&d, &e, v.real) != 1)
	return rb_float_new(d);
    if (e > (SIGNED_VALUE)(DBL_MAX_10_EXP+BASE_FIG))
	goto overflow;
    if (e < (SIGNED_VALUE)(DBL_MIN_10_EXP-DBL_DIG))
	goto underflow;

    str = rb_str_new(0, VpNumOfChars(v.real, "E"));
    buf = RSTRING_PTR(str);
    VpToString(v.real, buf, RSTRING_LEN(str), 0, 0);

    RB_GC_GUARD(v.bigdecimal);

    errno = 0;
    d = strtod(buf, 0);
    if (errno == ERANGE) {
	if (d == 0.0) goto underflow;
	if (fabs(d) >= HUGE_VAL) goto overflow;
    }
    return rb_float_new(d);

overflow:
    VpException(VP_EXCEPTION_OVERFLOW, "BigDecimal to Float conversion", 0);
    if (negative)
	return rb_float_new(VpGetDoubleNegInf());
    else
	return rb_float_new(VpGetDoublePosInf());

underflow:
    VpException(VP_EXCEPTION_UNDERFLOW, "BigDecimal to Float conversion", 0);
    if (negative)
	return rb_float_new(-0.0);
    else
	return rb_float_new(0.0);
}


/* Converts a BigDecimal to a Rational.
 */
static VALUE
BigDecimal_to_r(VALUE self)
{
    BDVALUE v;
    ssize_t sign, power, denomi_power;
    VALUE a, digits, numerator;

    v = GetBDValueMust(self);
    BigDecimal_check_num(v.real);
    sign = VpGetSign(v.real);
    power = VpExponent10(v.real);
    RB_GC_GUARD(v.bigdecimal);

    a = BigDecimal_split(self);
    digits = RARRAY_AREF(a, 1);
    denomi_power = power - RSTRING_LEN(digits);
    numerator = rb_funcall(digits, rb_intern("to_i"), 0);

    if (sign < 0) {
	numerator = rb_funcall(numerator, '*', 1, INT2FIX(-1));
    }
    if (denomi_power < 0) {
	return rb_Rational(numerator,
			   rb_funcall(INT2FIX(10), rb_intern("**"), 1,
				      INT2FIX(-denomi_power)));
    }
    else {
	return rb_Rational1(rb_funcall(numerator, '*', 1,
				       rb_funcall(INT2FIX(10), rb_intern("**"), 1,
						  INT2FIX(denomi_power))));
    }
}

static size_t
GetCoercePrec(Real *a, size_t prec)
{
    if (prec == 0) prec = a->Prec * BASE_FIG;
    if (prec < 2 * BIGDECIMAL_DOUBLE_FIGURES) prec = 2 * BIGDECIMAL_DOUBLE_FIGURES;
    return prec;
}

/* The coerce method provides support for Ruby type coercion. It is not
 * enabled by default.
 *
 * This means that binary operations like + * / or - can often be performed
 * on a BigDecimal and an object of another type, if the other object can
 * be coerced into a BigDecimal value.
 *
 * e.g.
 *   a = BigDecimal("1.0")
 *   b = a / 2.0 #=> 0.5
 *
 * Note that coercing a String to a BigDecimal is not supported by default;
 * it requires a special compile-time option when building Ruby.
 */
static VALUE
BigDecimal_coerce(VALUE self, VALUE other)
{
    Real* pv = DATA_PTR(self);
    BDVALUE b = GetBDValueWithPrecMust(other, GetCoercePrec(pv, 0));
    return rb_assoc_new(CheckGetValue(b), self);
}

/*
 *  call-seq:
 *    +big_decimal -> self
 *
 *  Returns +self+:
 *
 *     +BigDecimal(5)  # => 0.5e1
 *     +BigDecimal(-5) # => -0.5e1
 *
 */

static VALUE
BigDecimal_uplus(VALUE self)
{
    return self;
}

static bool
is_coerceable_to_BigDecimal(VALUE r)
{
    return is_kind_of_BigDecimal(r) ||
           RB_INTEGER_TYPE_P(r) ||
           RB_TYPE_P(r, T_FLOAT) ||
           RB_TYPE_P(r, T_RATIONAL);
}

 /*
  *  call-seq:
  *    self + value -> bigdecimal
  *
  *  Returns the \BigDecimal sum of +self+ and +value+:
  *
  *    b = BigDecimal('111111.111') # => 0.111111111e6
  *    b + 2                        # => 0.111113111e6
  *    b + 2.0                      # => 0.111113111e6
  *    b + Rational(2, 1)           # => 0.111113111e6
  *    b + Complex(2, 0)            # => (0.111113111e6+0i)
  *
  *  See the {Note About Precision}[BigDecimal.html#class-BigDecimal-label-A+Note+About+Precision].
  *
  */

static VALUE
BigDecimal_add(VALUE self, VALUE r)
{
    if (!is_coerceable_to_BigDecimal(r)) return DoSomeOne(self, r, '+');
    return BigDecimal_addsub_with_coerce(self, r, 0, +1);
}

static VALUE
BigDecimal_addsub_with_coerce(VALUE self, VALUE r, size_t prec, int operation)
{
    BDVALUE a, b, c;
    size_t mx;

    a = GetBDValueMust(self);
    b = GetBDValueWithPrecMust(r, GetCoercePrec(a.real, prec));

    if (VpIsNaN(a.real)) return CheckGetValue(a);
    if (VpIsNaN(b.real)) return CheckGetValue(b);

    mx = GetAddSubPrec(a.real, b.real);
    if (mx == (size_t)-1L) {
        /* a or b is inf */
        c = NewZeroWrap(1, BASE_FIG);
        VpAddSub(c.real, a.real, b.real, operation);
    }
    else {
        c = NewZeroWrap(1, (mx + 1) * BASE_FIG);
        size_t pl = VpGetPrecLimit();
        if (prec) VpSetPrecLimit(prec);
        // Let VpAddSub round the result
        VpAddSub(c.real, a.real, b.real, operation);
        if (prec) VpSetPrecLimit(pl);
    }

    RB_GC_GUARD(a.bigdecimal);
    RB_GC_GUARD(b.bigdecimal);
    return CheckGetValue(c);
}

 /*
  *  call-seq:
  *    self - value -> bigdecimal
  *
  *  Returns the \BigDecimal difference of +self+ and +value+:
  *
  *    b = BigDecimal('333333.333') # => 0.333333333e6
  *    b - 2                        # => 0.333331333e6
  *    b - 2.0                      # => 0.333331333e6
  *    b - Rational(2, 1)           # => 0.333331333e6
  *    b - Complex(2, 0)            # => (0.333331333e6+0i)
  *
  *  See the {Note About Precision}[BigDecimal.html#class-BigDecimal-label-A+Note+About+Precision].
  *
  */
static VALUE
BigDecimal_sub(VALUE self, VALUE r)
{
    if (!is_coerceable_to_BigDecimal(r)) return DoSomeOne(self, r, '-');
    return BigDecimal_addsub_with_coerce(self, r, 0, -1);
}

static VALUE
BigDecimalCmp(VALUE self, VALUE r,char op)
{
    SIGNED_VALUE e;
    BDVALUE a = GetBDValueMust(self);
    NULLABLE_BDVALUE b = GetBDValueWithPrec(r, GetCoercePrec(a.real, 0));

    if (b.real_or_null == NULL) {
	ID f = 0;

	switch (op) {
	case '*':
	    return rb_num_coerce_cmp(self, r, rb_intern("<=>"));

	case '=':
	    return RTEST(rb_num_coerce_cmp(self, r, rb_intern("=="))) ? Qtrue : Qfalse;

	case 'G':
	    f = rb_intern(">=");
	    break;

	case 'L':
	    f = rb_intern("<=");
	    break;

	case '>':
	    /* fall through */
	case '<':
	    f = (ID)op;
	    break;

	default:
	    break;
	}
	return rb_num_coerce_relop(self, r, f);
    }
    e = VpComp(a.real, b.real_or_null);

    RB_GC_GUARD(a.bigdecimal);
    RB_GC_GUARD(b.bigdecimal_or_nil);

    if (e == 999)
	return (op == '*') ? Qnil : Qfalse;
    switch (op) {
    case '*':
	return   INT2FIX(e); /* any op */

    case '=':
	if (e == 0) return Qtrue;
	return Qfalse;

    case 'G':
	if (e >= 0) return Qtrue;
	return Qfalse;

    case '>':
	if (e >  0) return Qtrue;
	return Qfalse;

    case 'L':
	if (e <= 0) return Qtrue;
	return Qfalse;

    case '<':
	if (e <  0) return Qtrue;
	return Qfalse;

    default:
	break;
    }

    rb_bug("Undefined operation in BigDecimalCmp()");

    UNREACHABLE;
}

/* Returns True if the value is zero. */
static VALUE
BigDecimal_zero(VALUE self)
{
    Real *a = GetSelfVpValue(self);
    return VpIsZero(a) ? Qtrue : Qfalse;
}

/* Returns self if the value is non-zero, nil otherwise. */
static VALUE
BigDecimal_nonzero(VALUE self)
{
    Real *a = GetSelfVpValue(self);
    return VpIsZero(a) ? Qnil : self;
}

/* The comparison operator.
 * a <=> b is 0 if a == b, 1 if a > b, -1 if a < b.
 */
static VALUE
BigDecimal_comp(VALUE self, VALUE r)
{
    return BigDecimalCmp(self, r, '*');
}

/*
 * Tests for value equality; returns true if the values are equal.
 *
 * The == and === operators and the eql? method have the same implementation
 * for BigDecimal.
 *
 * Values may be coerced to perform the comparison:
 *
 *   BigDecimal('1.0') == 1.0  #=> true
 */
static VALUE
BigDecimal_eq(VALUE self, VALUE r)
{
    return BigDecimalCmp(self, r, '=');
}

/*  call-seq:
 *    self < other -> true or false
 *
 *  Returns +true+ if +self+ is less than +other+, +false+ otherwise:
 *
 *    b = BigDecimal('1.5') # => 0.15e1
 *    b < 2                 # => true
 *    b < 2.0               # => true
 *    b < Rational(2, 1)    # => true
 *    b < 1.5               # => false
 *
 *  Raises an exception if the comparison cannot be made.
 *
 */
static VALUE
BigDecimal_lt(VALUE self, VALUE r)
{
    return BigDecimalCmp(self, r, '<');
}

/*  call-seq:
 *    self <= other -> true or false
 *
 *  Returns +true+ if +self+ is less or equal to than +other+, +false+ otherwise:
 *
 *    b = BigDecimal('1.5') # => 0.15e1
 *    b <= 2                # => true
 *    b <= 2.0              # => true
 *    b <= Rational(2, 1)   # => true
 *    b <= 1.5              # => true
 *    b < 1                 # => false
 *
 *  Raises an exception if the comparison cannot be made.
 *
 */
static VALUE
BigDecimal_le(VALUE self, VALUE r)
{
    return BigDecimalCmp(self, r, 'L');
}

/*  call-seq:
 *    self > other -> true or false
 *
 *  Returns +true+ if +self+ is greater than +other+, +false+ otherwise:
 *
 *    b = BigDecimal('1.5')
 *    b > 1              # => true
 *    b > 1.0            # => true
 *    b > Rational(1, 1) # => true
 *    b > 2              # => false
 *
 *  Raises an exception if the comparison cannot be made.
 *
 */
static VALUE
BigDecimal_gt(VALUE self, VALUE r)
{
    return BigDecimalCmp(self, r, '>');
}

/*  call-seq:
 *    self >= other -> true or false
 *
 *  Returns +true+ if +self+ is greater than or equal to +other+, +false+ otherwise:
 *
 *    b = BigDecimal('1.5')
 *    b >= 1              # => true
 *    b >= 1.0            # => true
 *    b >= Rational(1, 1) # => true
 *    b >= 1.5            # => true
 *    b > 2               # => false
 *
 *  Raises an exception if the comparison cannot be made.
 *
 */
static VALUE
BigDecimal_ge(VALUE self, VALUE r)
{
    return BigDecimalCmp(self, r, 'G');
}

/*
 *  call-seq:
 *    -self -> bigdecimal
 *
 *  Returns the \BigDecimal negation of self:
 *
 *    b0 = BigDecimal('1.5')
 *    b1 = -b0 # => -0.15e1
 *    b2 = -b1 # => 0.15e1
 *
 */

static VALUE
BigDecimal_neg(VALUE self)
{
    BDVALUE a = GetBDValueMust(self);
    BDVALUE c = NewZeroWrap(1, a.real->Prec * BASE_FIG);
    VpAsgn(c.real, a.real, -10);
    RB_GC_GUARD(a.bigdecimal);
    return CheckGetValue(c);
}

/*
 * call-seq:
 *   a * b   -> bigdecimal
 *
 * Multiply by the specified value.
 *
 * The result precision will be the precision of the sum of each precision.
 *
 * See BigDecimal#mult.
 */
static VALUE
BigDecimal_mult(VALUE self, VALUE r)
{
    if (!is_coerceable_to_BigDecimal(r)) return DoSomeOne(self, r, '*');
    return BigDecimal_mult_with_coerce(self, r, 0);
}

static VALUE
BigDecimal_mult_with_coerce(VALUE self, VALUE r, size_t prec)
{
    BDVALUE a, b, c;

    a = GetBDValueMust(self);
    b = GetBDValueWithPrecMust(r, GetCoercePrec(a.real, prec));

    c = NewZeroWrap(1, VPMULT_RESULT_PREC(a.real, b.real) * BASE_FIG);
    VpMult(c.real, a.real, b.real);
    if (prec) {
        VpLeftRound(c.real, VpGetRoundMode(), prec);
    }
    else {
        VpLimitRound(c.real, 0);
    }

    RB_GC_GUARD(a.bigdecimal);
    RB_GC_GUARD(b.bigdecimal);
    return CheckGetValue(c);
}

static bool BigDecimal_DoDivmod(VALUE self, VALUE r, NULLABLE_BDVALUE *div, NULLABLE_BDVALUE *mod, bool truncate);

/* call-seq:
 *   a / b   -> bigdecimal
 *
 * Divide by the specified value.
 *
 * The result precision will be the precision of the larger operand,
 * but its minimum is 2*Float::DIG.
 *
 * See BigDecimal#div.
 * See BigDecimal#quo.
 */
static VALUE
BigDecimal_div(VALUE self, VALUE r)
/* For c = self/r: with round operation */
{
    if (!is_coerceable_to_BigDecimal(r)) return DoSomeOne(self, r, '/');
    return BigDecimal_div2(self, r, INT2FIX(0));
}

static VALUE BigDecimal_round(int argc, VALUE *argv, VALUE self);

/* call-seq:
 *   quo(value)  -> bigdecimal
 *   quo(value, digits)  -> bigdecimal
 *
 * Divide by the specified value.
 *
 * digits:: If specified and less than the number of significant digits of
 *          the result, the result is rounded to the given number of digits,
 *          according to the rounding mode indicated by BigDecimal.mode.
 *
 *          If digits is 0 or omitted, the result is the same as for the
 *          / operator.
 *
 * See BigDecimal#/.
 * See BigDecimal#div.
 */
static VALUE
BigDecimal_quo(int argc, VALUE *argv, VALUE self)
{
    VALUE value, digits, result;
    SIGNED_VALUE n = -1;

    argc = rb_scan_args(argc, argv, "11", &value, &digits);
    if (argc > 1) {
        n = check_int_precision(digits);
    }

    if (n > 0) {
        result = BigDecimal_div2(self, value, digits);
    }
    else {
        result = BigDecimal_div(self, value);
    }

    return result;
}

/*
 * %: mod = a%b = a - (a.to_f/b).floor * b
 * div = (a.to_f/b).floor
 * In truncate mode, use truncate instead of floor.
 */
static bool
BigDecimal_DoDivmod(VALUE self, VALUE r, NULLABLE_BDVALUE *div, NULLABLE_BDVALUE *mod, bool truncate)
{
    BDVALUE a, b, dv, md, res;
    NULLABLE_BDVALUE b2;
    ssize_t a_exponent, b_exponent;
    size_t mx, rx, pl;

    a = GetBDValueMust(self);

    b2 = GetBDValueWithPrec(r, GetCoercePrec(a.real, 0));
    if (!b2.real_or_null) return false;
    b = bdvalue_nonnullable(b2);

    if (VpIsNaN(a.real) || VpIsNaN(b.real) || (VpIsInf(a.real) && VpIsInf(b.real))) {
        VALUE nan = BigDecimal_nan();
        *div = *mod = (NULLABLE_BDVALUE) { nan, DATA_PTR(nan) };
        goto Done;
    }
    if (VpIsZero(b.real)) {
        rb_raise(rb_eZeroDivError, "divided by 0");
    }
    if (VpIsInf(a.real)) {
        if (VpGetSign(a.real) == VpGetSign(b.real)) {
            VALUE inf = BigDecimal_positive_infinity();
            *div = (NULLABLE_BDVALUE) { inf, DATA_PTR(inf) };
        }
        else {
            VALUE inf = BigDecimal_negative_infinity();
            *div = (NULLABLE_BDVALUE) { inf, DATA_PTR(inf) };
        }
        VALUE nan = BigDecimal_nan();
        *mod = (NULLABLE_BDVALUE) { nan, DATA_PTR(nan) };
        goto Done;
    }
    if (VpIsZero(a.real)) {
        VALUE zero = BigDecimal_positive_zero();
        *div = (NULLABLE_BDVALUE) { zero, DATA_PTR(zero) };
        *mod = bdvalue_nullable(a);
        goto Done;
    }
    if (VpIsInf(b.real)) {
        if (!truncate && VpGetSign(a.real) * VpGetSign(b.real) < 0) {
            BDVALUE minus_one = NewZeroWrap(1, BASE_FIG);
            VpSetOne(minus_one.real);
            VpSetSign(minus_one.real, -1);
            RB_GC_GUARD(minus_one.bigdecimal);
            *div = bdvalue_nullable(minus_one);
            *mod = bdvalue_nullable(b);
        } else {
            VALUE zero = BigDecimal_positive_zero();
            *div = (NULLABLE_BDVALUE) { zero, DATA_PTR(zero) };
            *mod = bdvalue_nullable(a);
        }
        goto Done;
    }

    a_exponent = VpExponent10(a.real);
    b_exponent = VpExponent10(b.real);
    mx = a_exponent > b_exponent ? a_exponent - b_exponent + 1 : 1;
    dv = NewZeroWrap(1, VPDIVD_QUO_DIGITS(mx));

    /* res is reused for VpDivd remainder and VpMult result */
    rx = VPDIVD_REM_PREC(a.real, b.real, dv.real);
    mx = VPMULT_RESULT_PREC(dv.real, b.real);
    res = NewZeroWrap(1, Max(rx, mx) * BASE_FIG);
    /* AddSub needs one more prec */
    md = NewZeroWrap(1, (res.real->MaxPrec + 1) * BASE_FIG);

    VpDivd(dv.real, res.real, a.real, b.real);
    VpMidRound(dv.real, VP_ROUND_DOWN, 0);
    VpMult(res.real, dv.real, b.real);
    pl = VpGetPrecLimit();
    VpSetPrecLimit(0);
    VpAddSub(md.real, a.real, res.real, -1);
    VpSetPrecLimit(pl);

    if (!truncate && !VpIsZero(md.real) && (VpGetSign(a.real) * VpGetSign(b.real) < 0)) {
        /* result adjustment for negative case */
        BDVALUE dv2 = NewZeroWrap(1, (dv.real->MaxPrec + 1) * BASE_FIG);
        BDVALUE md2 = NewZeroWrap(1, (GetAddSubPrec(md.real, b.real) + 1) * BASE_FIG);
        VpSetPrecLimit(0);
        VpAddSub(dv2.real, dv.real, VpOne(), -1);
        VpAddSub(md2.real, md.real, b.real, 1);
        VpSetPrecLimit(pl);
        *div = bdvalue_nullable(dv2);
        *mod = bdvalue_nullable(md2);
        RB_GC_GUARD(dv2.bigdecimal);
        RB_GC_GUARD(md2.bigdecimal);
    }
    else {
        *div = bdvalue_nullable(dv);
        *mod = bdvalue_nullable(md);
    }

Done:
    RB_GC_GUARD(a.bigdecimal);
    RB_GC_GUARD(b.bigdecimal);
    RB_GC_GUARD(dv.bigdecimal);
    RB_GC_GUARD(md.bigdecimal);
    RB_GC_GUARD(res.bigdecimal);
    return true;
}

/* call-seq:
 *   a % b
 *   a.modulo(b)
 *
 * Returns the modulus from dividing by b.
 *
 * See BigDecimal#divmod.
 */
static VALUE
BigDecimal_mod(VALUE self, VALUE r) /* %: a%b = a - (a.to_f/b).floor * b */
{
    NULLABLE_BDVALUE div, mod;

    if (BigDecimal_DoDivmod(self, r, &div, &mod, false)) {
        return CheckGetValue(bdvalue_nonnullable(mod));
    }
    return DoSomeOne(self, r, '%');
}

/* call-seq:
 *   remainder(value)
 *
 * Returns the remainder from dividing by the value.
 *
 * x.remainder(y) means x-y*(x/y).truncate
 */
static VALUE
BigDecimal_remainder(VALUE self, VALUE r) /* remainder */
{
    NULLABLE_BDVALUE div, mod = { Qnil, NULL };

    if (BigDecimal_DoDivmod(self, r, &div, &mod, true)) {
        return CheckGetValue(bdvalue_nonnullable(mod));
    }
    return DoSomeOne(self, r, rb_intern("remainder"));
}

/* call-seq:
 *   divmod(value)
 *
 * Divides by the specified value, and returns the quotient and modulus
 * as BigDecimal numbers. The quotient is rounded towards negative infinity.
 *
 * For example:
 *
 *   require 'bigdecimal'
 *
 *   a = BigDecimal("42")
 *   b = BigDecimal("9")
 *
 *   q, m = a.divmod(b)
 *
 *   c = q * b + m
 *
 *   a == c  #=> true
 *
 * The quotient q is (a/b).floor, and the modulus is the amount that must be
 * added to q * b to get a.
 */
static VALUE
BigDecimal_divmod(VALUE self, VALUE r)
{
    NULLABLE_BDVALUE div, mod;

<<<<<<< HEAD
    if (BigDecimal_DoDivmod(self, r, &div, &mod)) {
        SAVE(div); SAVE(mod);
        return rb_assoc_new(BigDecimal_to_i(VpCheckGetValue(div)), VpCheckGetValue(mod));
=======
    if (BigDecimal_DoDivmod(self, r, &div, &mod, false)) {
        return rb_assoc_new(CheckGetValue(bdvalue_nonnullable(div)), CheckGetValue(bdvalue_nonnullable(mod)));
>>>>>>> 63afffa4
    }
    return DoSomeOne(self,r,rb_intern("divmod"));
}

/*
 * Do the same manner as Float#div when n is nil.
 * Do the same manner as BigDecimal#quo when n is 0.
 */
static inline VALUE
BigDecimal_div2(VALUE self, VALUE b, VALUE n)
{
    SIGNED_VALUE ix;
    BDVALUE av, bv, cv, res;

    if (NIL_P(n)) { /* div in Float sense */
        NULLABLE_BDVALUE div;
        NULLABLE_BDVALUE mod;
        if (BigDecimal_DoDivmod(self, b, &div, &mod, false)) {
            return BigDecimal_to_i(CheckGetValue(bdvalue_nonnullable(div)));
        }
        return DoSomeOne(self, b, rb_intern("div"));
    }

    /* div in BigDecimal sense */
    ix = check_int_precision(n);

    av = GetBDValueMust(self);
    bv = GetBDValueWithPrecMust(b, GetCoercePrec(av.real, ix));

    if (ix == 0) {
        ssize_t a_prec, b_prec, limit = VpGetPrecLimit();
        VpCountPrecisionAndScale(av.real, &a_prec, NULL);
        VpCountPrecisionAndScale(bv.real, &b_prec, NULL);
        ix = ((a_prec > b_prec) ? a_prec : b_prec) + BIGDECIMAL_DOUBLE_FIGURES;
        if (2 * BIGDECIMAL_DOUBLE_FIGURES > ix)
            ix = 2 * BIGDECIMAL_DOUBLE_FIGURES;
        if (limit && limit < ix) ix = limit;
    }

    // Needs to calculate 1 extra digit for rounding.
    cv = NewZeroWrap(1, VPDIVD_QUO_DIGITS(ix + 1));
    res = NewZeroWrap(1, VPDIVD_REM_PREC(av.real, bv.real, cv.real) * BASE_FIG);
    VpDivd(cv.real, res.real, av.real, bv.real);

    if (!VpIsZero(res.real)) {
        // Remainder value affects rounding result.
        // ROUND_UP cv = 0.1e0 with idx=10 will be:
        // 0.1e0 if remainder == 0
        // 0.1000000001e0 if remainder != 0
        size_t idx = roomof(ix, BASE_FIG);
        while (cv.real->Prec <= idx) cv.real->frac[cv.real->Prec++] = 0;
        if (cv.real->frac[idx] == 0 || cv.real->frac[idx] == HALF_BASE) cv.real->frac[idx]++;
    }
    VpLeftRound(cv.real, VpGetRoundMode(), ix);

    RB_GC_GUARD(av.bigdecimal);
    RB_GC_GUARD(bv.bigdecimal);
    RB_GC_GUARD(res.bigdecimal);
    return CheckGetValue(cv);
}

 /*
  * Document-method: BigDecimal#div
  *
  * call-seq:
  *   div(value)  -> integer
  *   div(value, digits)  -> bigdecimal or integer
  *
  * Divide by the specified value.
  *
  * digits:: If specified and less than the number of significant digits of the
  *          result, the result is rounded to that number of digits, according
  *          to BigDecimal.mode.
  *
  *          If digits is 0, the result is the same as for the / operator
  *          or #quo.
  *
  *          If digits is not specified, the result is an integer,
  *          by analogy with Float#div; see also BigDecimal#divmod.
  *
  * See BigDecimal#/.
  * See BigDecimal#quo.
  *
  * Examples:
  *
  *   a = BigDecimal("4")
  *   b = BigDecimal("3")
  *
  *   a.div(b, 3)  # => 0.133e1
  *
  *   a.div(b, 0)  # => 0.1333333333333333333e1
  *   a / b        # => 0.1333333333333333333e1
  *   a.quo(b)     # => 0.1333333333333333333e1
  *
  *   a.div(b)     # => 1
  */
static VALUE
BigDecimal_div3(int argc, VALUE *argv, VALUE self)
{
    VALUE b,n;

    rb_scan_args(argc, argv, "11", &b, &n);

    return BigDecimal_div2(self, b, n);
}

 /*
  *  call-seq:
  *    add(value, ndigits) -> new_bigdecimal
  *
  *  Returns the \BigDecimal sum of +self+ and +value+
  *  with a precision of +ndigits+ decimal digits.
  *
  *  When +ndigits+ is less than the number of significant digits
  *  in the sum, the sum is rounded to that number of digits,
  *  according to the current rounding mode; see BigDecimal.mode.
  *
  *  Examples:
  *
  *    # Set the rounding mode.
  *    BigDecimal.mode(BigDecimal::ROUND_MODE, :half_up)
  *    b = BigDecimal('111111.111')
  *    b.add(1, 0)               # => 0.111112111e6
  *    b.add(1, 3)               # => 0.111e6
  *    b.add(1, 6)               # => 0.111112e6
  *    b.add(1, 15)              # => 0.111112111e6
  *    b.add(1.0, 15)            # => 0.111112111e6
  *    b.add(Rational(1, 1), 15) # => 0.111112111e6
  *
  */

static VALUE
BigDecimal_add2(VALUE self, VALUE b, VALUE n)
{
    return BigDecimal_addsub_with_coerce(self, b, check_int_precision(n), +1);
}

/* call-seq:
 *   sub(value, digits)  -> bigdecimal
 *
 * Subtract the specified value.
 *
 * e.g.
 *   c = a.sub(b,n)
 *
 * digits:: If specified and less than the number of significant digits of the
 *          result, the result is rounded to that number of digits, according
 *          to BigDecimal.mode.
 *
 */
static VALUE
BigDecimal_sub2(VALUE self, VALUE b, VALUE n)
{
    return BigDecimal_addsub_with_coerce(self, b, check_int_precision(n), -1);
}

 /*
  *  call-seq:
  *    mult(other, ndigits) -> bigdecimal
  *
  *  Returns the \BigDecimal product of +self+ and +value+
  *  with a precision of +ndigits+ decimal digits.
  *
  *  When +ndigits+ is less than the number of significant digits
  *  in the sum, the sum is rounded to that number of digits,
  *  according to the current rounding mode; see BigDecimal.mode.
  *
  *  Examples:
  *
  *    # Set the rounding mode.
  *    BigDecimal.mode(BigDecimal::ROUND_MODE, :half_up)
  *    b = BigDecimal('555555.555')
  *    b.mult(3, 0)              # => 0.1666666665e7
  *    b.mult(3, 3)              # => 0.167e7
  *    b.mult(3, 6)              # => 0.166667e7
  *    b.mult(3, 15)             # => 0.1666666665e7
  *    b.mult(3.0, 0)            # => 0.1666666665e7
  *    b.mult(Rational(3, 1), 0) # => 0.1666666665e7
  *    b.mult(Complex(3, 0), 0)  # => (0.1666666665e7+0.0i)
  *
  */

static VALUE
BigDecimal_mult2(VALUE self, VALUE b, VALUE n)
{
    return BigDecimal_mult_with_coerce(self, b, check_int_precision(n));
}

/*
 *  call-seq:
 *    abs -> bigdecimal
 *
 *  Returns the \BigDecimal absolute value of +self+:
 *
 *    BigDecimal('5').abs  # => 0.5e1
 *    BigDecimal('-3').abs # => 0.3e1
 *
 */

static VALUE
BigDecimal_abs(VALUE self)
{
    BDVALUE a = GetBDValueMust(self);
    BDVALUE c = NewZeroWrap(1, a.real->Prec * BASE_FIG);
    VpAsgn(c.real, a.real, 10);
    VpChangeSign(c.real, 1);
    RB_GC_GUARD(a.bigdecimal);
    return CheckGetValue(c);
}

/* Return the integer part of the number, as a BigDecimal.
 */
static VALUE
BigDecimal_fix(VALUE self)
{
    BDVALUE a = GetBDValueMust(self);
    BDVALUE c = NewZeroWrap(1, (a.real->Prec + 1) * BASE_FIG);
    VpActiveRound(c.real, a.real, VP_ROUND_DOWN, 0); /* 0: round off */
    RB_GC_GUARD(a.bigdecimal);
    return CheckGetValue(c);
}

/* call-seq:
 *   round(n, mode)
 *
 * Round to the nearest integer (by default), returning the result as a
 * BigDecimal if n is specified and positive, or as an Integer if it isn't.
 *
 *	BigDecimal('3.14159').round #=> 3
 *	BigDecimal('8.7').round #=> 9
 *	BigDecimal('-9.9').round #=> -10
 *
 *	BigDecimal('3.14159').round(2).class.name #=> "BigDecimal"
 *	BigDecimal('3.14159').round.class.name #=> "Integer"
 *	BigDecimal('3.14159').round(0).class.name #=> "Integer"
 *
 * If n is specified and positive, the fractional part of the result has no
 * more than that many digits.
 *
 * If n is specified and negative, at least that many digits to the left of the
 * decimal point will be 0 in the result, and return value will be an Integer.
 *
 *	BigDecimal('3.14159').round(3) #=> 3.142
 *	BigDecimal('13345.234').round(-2) #=> 13300
 *
 * The value of the optional mode argument can be used to determine how
 * rounding is performed; see BigDecimal.mode.
 */
static VALUE
BigDecimal_round(int argc, VALUE *argv, VALUE self)
{
    BDVALUE c, a;
    int    iLoc = 0;
    VALUE  vLoc;
    VALUE  vRound;
    int    round_to_int = 0;
    size_t mx;

    unsigned short sw = VpGetRoundMode();

    switch (rb_scan_args(argc, argv, "02", &vLoc, &vRound)) {
      case 0:
	iLoc = 0;
        round_to_int = 1;
	break;
      case 1:
        if (RB_TYPE_P(vLoc, T_HASH)) {
	    sw = check_rounding_mode_option(vLoc);
	}
	else {
	    iLoc = NUM2INT(vLoc);
            if (iLoc < 1) round_to_int = 1;
	}
	break;
      case 2:
	iLoc = NUM2INT(vLoc);
	if (RB_TYPE_P(vRound, T_HASH)) {
	    sw = check_rounding_mode_option(vRound);
	}
	else {
	    sw = check_rounding_mode(vRound);
	}
	break;
      default:
	break;
    }

    a = GetBDValueMust(self);
    mx = (a.real->Prec + 1) * BASE_FIG;
    c = NewZeroWrap(1, mx);

    VpActiveRound(c.real, a.real, sw, iLoc);

    RB_GC_GUARD(a.bigdecimal);

    if (round_to_int) {
        return BigDecimal_to_i(CheckGetValue(c));
    }
    return CheckGetValue(c);
}

static VALUE
BigDecimal_truncate_floor_ceil(int argc, VALUE *argv, VALUE self, unsigned short rounding_mode)
{
    BDVALUE c, a;
    int iLoc;
    VALUE vLoc;
    size_t mx;

    if (rb_scan_args(argc, argv, "01", &vLoc) == 0) {
        iLoc = 0;
    }
    else {
        iLoc = NUM2INT(vLoc);
    }

    a = GetBDValueMust(self);
    mx = (a.real->Prec + 1) * BASE_FIG;
    c = NewZeroWrap(1, mx);
    VpActiveRound(c.real, a.real, rounding_mode, iLoc);

    RB_GC_GUARD(a.bigdecimal);

    if (argc == 0) {
        return BigDecimal_to_i(CheckGetValue(c));
    }
    return CheckGetValue(c);
}

/* call-seq:
 *   truncate(n)
 *
 * Truncate to the nearest integer (by default), returning the result as a
 * BigDecimal.
 *
 *	BigDecimal('3.14159').truncate #=> 3
 *	BigDecimal('8.7').truncate #=> 8
 *	BigDecimal('-9.9').truncate #=> -9
 *
 * If n is specified and positive, the fractional part of the result has no
 * more than that many digits.
 *
 * If n is specified and negative, at least that many digits to the left of the
 * decimal point will be 0 in the result.
 *
 *	BigDecimal('3.14159').truncate(3) #=> 3.141
 *	BigDecimal('13345.234').truncate(-2) #=> 13300.0
 */
static VALUE
BigDecimal_truncate(int argc, VALUE *argv, VALUE self)
{
    return BigDecimal_truncate_floor_ceil(argc, argv, self, VP_ROUND_DOWN);
}

/* Return the fractional part of the number, as a BigDecimal.
 */
static VALUE
BigDecimal_frac(VALUE self)
{
    BDVALUE a = GetBDValueMust(self);
    BDVALUE c = NewZeroWrap(1, (a.real->Prec + 1) * BASE_FIG);
    VpFrac(c.real, a.real);
    RB_GC_GUARD(a.bigdecimal);
    return CheckGetValue(c);
}

/* call-seq:
 *   floor(n)
 *
 * Return the largest integer less than or equal to the value, as a BigDecimal.
 *
 *	BigDecimal('3.14159').floor #=> 3
 *	BigDecimal('-9.1').floor #=> -10
 *
 * If n is specified and positive, the fractional part of the result has no
 * more than that many digits.
 *
 * If n is specified and negative, at least that
 * many digits to the left of the decimal point will be 0 in the result.
 *
 *	BigDecimal('3.14159').floor(3) #=> 3.141
 *	BigDecimal('13345.234').floor(-2) #=> 13300.0
 */
static VALUE
BigDecimal_floor(int argc, VALUE *argv, VALUE self)
{
    return BigDecimal_truncate_floor_ceil(argc, argv, self, VP_ROUND_FLOOR);
}

/* call-seq:
 *   ceil(n)
 *
 * Return the smallest integer greater than or equal to the value, as a BigDecimal.
 *
 *	BigDecimal('3.14159').ceil #=> 4
 *	BigDecimal('-9.1').ceil #=> -9
 *
 * If n is specified and positive, the fractional part of the result has no
 * more than that many digits.
 *
 * If n is specified and negative, at least that
 * many digits to the left of the decimal point will be 0 in the result.
 *
 *	BigDecimal('3.14159').ceil(3) #=> 3.142
 *	BigDecimal('13345.234').ceil(-2) #=> 13400.0
 */
static VALUE
BigDecimal_ceil(int argc, VALUE *argv, VALUE self)
{
    return BigDecimal_truncate_floor_ceil(argc, argv, self, VP_ROUND_CEIL);
}

/* call-seq:
 *   to_s(s)
 *
 * Converts the value to a string.
 *
 * The default format looks like  0.xxxxEnn.
 *
 * The optional parameter s consists of either an integer; or an optional '+'
 * or ' ', followed by an optional number, followed by an optional 'E' or 'F'.
 *
 * If there is a '+' at the start of s, positive values are returned with
 * a leading '+'.
 *
 * A space at the start of s returns positive values with a leading space.
 *
 * If s contains a number, a space is inserted after each group of that many
 * digits, starting from '.' and counting outwards.
 *
 * If s ends with an 'E', scientific notation (0.xxxxEnn) is used.
 *
 * If s ends with an 'F', conventional floating point notation is used.
 *
 * Examples:
 *
 *   BigDecimal('-1234567890123.45678901234567890').to_s('5F')
 *     #=> '-123 45678 90123.45678 90123 45678 9'
 *
 *   BigDecimal('1234567890123.45678901234567890').to_s('+8F')
 *     #=> '+12345 67890123.45678901 23456789'
 *
 *   BigDecimal('1234567890123.45678901234567890').to_s(' F')
 *     #=> ' 1234567890123.4567890123456789'
 */
static VALUE
BigDecimal_to_s(int argc, VALUE *argv, VALUE self)
{
    int   fmt = 0;   /* 0: E format, 1: F format */
    int   fPlus = 0; /* 0: default, 1: set ' ' before digits, 2: set '+' before digits. */
    BDVALUE v;
    volatile VALUE str;
    char  *psz;
    char   ch;
    size_t nc, mc = 0;
    SIGNED_VALUE m;
    VALUE  f;

    v = GetBDValueMust(self);

    if (rb_scan_args(argc, argv, "01", &f) == 1) {
	if (RB_TYPE_P(f, T_STRING)) {
	    psz = StringValueCStr(f);
	    if (*psz == ' ') {
		fPlus = 1;
		psz++;
	    }
	    else if (*psz == '+') {
		fPlus = 2;
		psz++;
	    }
	    while ((ch = *psz++) != 0) {
		if (ISSPACE(ch)) {
		    continue;
		}
		if (!ISDIGIT(ch)) {
		    if (ch == 'F' || ch == 'f') {
			fmt = 1; /* F format */
		    }
		    break;
		}
		mc = mc*10 + ch - '0';
	    }
	}
	else {
	    m = NUM2INT(f);
	    if (m <= 0) {
		rb_raise(rb_eArgError, "argument must be positive");
	    }
	    mc = (size_t)m;
	}
    }
    if (fmt) {
	nc = VpNumOfChars(v.real, "F");
    }
    else {
	nc = VpNumOfChars(v.real, "E");
    }
    if (mc > 0) {
	nc += (nc + mc - 1) / mc + 1;
    }

    str = rb_usascii_str_new(0, nc);
    psz = RSTRING_PTR(str);

    if (fmt) {
	VpToFString(v.real, psz, RSTRING_LEN(str), mc, fPlus);
    }
    else {
	VpToString (v.real, psz, RSTRING_LEN(str), mc, fPlus);
    }
    rb_str_resize(str, strlen(psz));

    RB_GC_GUARD(v.bigdecimal);
    return str;
}

/* Splits a BigDecimal number into four parts, returned as an array of values.
 *
 * The first value represents the sign of the BigDecimal, and is -1 or 1, or 0
 * if the BigDecimal is Not a Number.
 *
 * The second value is a string representing the significant digits of the
 * BigDecimal, with no leading zeros.
 *
 * The third value is the base used for arithmetic (currently always 10) as an
 * Integer.
 *
 * The fourth value is an Integer exponent.
 *
 * If the BigDecimal can be represented as 0.xxxxxx*10**n, then xxxxxx is the
 * string of significant digits with no leading zeros, and n is the exponent.
 *
 * From these values, you can translate a BigDecimal to a float as follows:
 *
 *   sign, significant_digits, base, exponent = a.split
 *   f = sign * "0.#{significant_digits}".to_f * (base ** exponent)
 *
 * (Note that the to_f method is provided as a more convenient way to translate
 * a BigDecimal to a Float.)
 */
static VALUE
BigDecimal_split(VALUE self)
{
    BDVALUE v;
    VALUE obj,str;
    ssize_t e, s;
    char *psz1;

    v = GetBDValueMust(self);
    str = rb_str_new(0, VpNumOfChars(v.real, "E"));
    psz1 = RSTRING_PTR(str);
    VpSzMantissa(v.real, psz1, RSTRING_LEN(str));
    s = 1;
    if(psz1[0] == '-') {
	size_t len = strlen(psz1 + 1);

	memmove(psz1, psz1 + 1, len);
	psz1[len] = '\0';
        s = -1;
    }
    if (psz1[0] == 'N') s = 0; /* NaN */
    e = VpExponent10(v.real);
    obj = rb_ary_new2(4);
    rb_ary_push(obj, INT2FIX(s));
    rb_ary_push(obj, str);
    rb_str_resize(str, strlen(psz1));
    rb_ary_push(obj, INT2FIX(10));
    rb_ary_push(obj, SSIZET2NUM(e));

    RB_GC_GUARD(v.bigdecimal);
    return obj;
}

/* Returns the exponent of the BigDecimal number, as an Integer.
 *
 * If the number can be represented as 0.xxxxxx*10**n where xxxxxx is a string
 * of digits with no leading zeros, then n is the exponent.
 */
static VALUE
BigDecimal_exponent(VALUE self)
{
    ssize_t e = VpExponent10(GetSelfVpValue(self));
    return SSIZET2NUM(e);
}

/* Returns a string representation of self.
 *
 *   BigDecimal("1234.5678").inspect
 *     #=> "0.12345678e4"
 */
static VALUE
BigDecimal_inspect(VALUE self)
{
    BDVALUE v;
    volatile VALUE str;
    size_t nc;

    v = GetBDValueMust(self);
    nc = VpNumOfChars(v.real, "E");

    str = rb_str_new(0, nc);
    VpToString(v.real, RSTRING_PTR(str), RSTRING_LEN(str), 0, 0);
    rb_str_resize(str, strlen(RSTRING_PTR(str)));

    RB_GC_GUARD(v.bigdecimal);
    return str;
}

/* Returns self * 10**v without changing the precision.
 *   This method is currently for internal use.
 *
 *   BigDecimal("0.123e10")._decimal_shift(20) #=> "0.123e30"
 *   BigDecimal("0.123e10")._decimal_shift(-20) #=> "0.123e-10"
 */
static VALUE
BigDecimal_decimal_shift(VALUE self, VALUE v)
{
    BDVALUE a, c;
    ssize_t shift, exponentShift;
    bool shiftDown;
    size_t prec;
    DECDIG ex, iex;

    a = GetBDValueMust(self);
    shift = NUM2SSIZET(rb_to_int(v));

    if (VpIsZero(a.real) || VpIsNaN(a.real) || VpIsInf(a.real) || shift == 0) return CheckGetValue(a);

    exponentShift = shift > 0 ? shift / BASE_FIG : (shift + 1) / BASE_FIG - 1;
    shift -= exponentShift * BASE_FIG;
    ex = 1;
    for (int i = 0; i < shift; i++) ex *= 10;
    shiftDown = a.real->frac[0] * (DECDIG_DBL)ex >= BASE;
    iex = BASE / ex;

    prec = a.real->Prec + shiftDown;
    c = NewZeroWrap(1, prec * BASE_FIG);
    if (shift == 0) {
        VpAsgn(c.real, a.real, 10);
    } else if (shiftDown) {
        DECDIG carry = 0;
        exponentShift++;
        for (size_t i = 0; i < a.real->Prec; i++) {
            DECDIG v = a.real->frac[i];
            c.real->frac[i] = carry * ex + v / iex;
            carry = v % iex;
        }
        c.real->frac[a.real->Prec] = carry * ex;
    } else {
        DECDIG carry = 0;
        for (ssize_t i = a.real->Prec - 1; i >= 0; i--) {
            DECDIG v = a.real->frac[i];
            c.real->frac[i] = v % iex * ex + carry;
            carry = v / iex;
        }
    }
    while (c.real->frac[prec - 1] == 0) prec--;
    c.real->Prec = prec;
    c.real->sign = a.real->sign;
    c.real->exponent = a.real->exponent;
    AddExponent(c.real, exponentShift);
    RB_GC_GUARD(a.bigdecimal);
    return CheckGetValue(c);
}

inline static int
is_zero(VALUE x)
{
    VALUE num;

    switch (TYPE(x)) {
      case T_FIXNUM:
	return FIX2LONG(x) == 0;

      case T_BIGNUM:
	return Qfalse;

      case T_RATIONAL:
	num = rb_rational_num(x);
	return FIXNUM_P(num) && FIX2LONG(num) == 0;

      default:
	break;
    }

    return RTEST(rb_funcall(x, id_eq, 1, INT2FIX(0)));
}

/* :nodoc: */
static VALUE
BigDecimal_clone(VALUE self)
{
    return self;
}

#ifdef HAVE_RB_OPTS_EXCEPTION_P
int rb_opts_exception_p(VALUE opts, int default_value);
#define opts_exception_p(opts) rb_opts_exception_p((opts), 1)
#else
static int
opts_exception_p(VALUE opts)
{
    static ID kwds[1];
    VALUE exception;
    if (!kwds[0]) {
        kwds[0] = rb_intern_const("exception");
    }
    if (!rb_get_kwargs(opts, kwds, 0, 1, &exception)) return 1;
    switch (exception) {
      case Qtrue: case Qfalse:
        break;
      default:
        rb_raise(rb_eArgError, "true or false is expected as exception: %+"PRIsVALUE,
                 exception);
    }
    return exception != Qfalse;
}
#endif

static VALUE
check_exception(VALUE bd)
{
    assert(is_kind_of_BigDecimal(bd));

    Real *vp;
    TypedData_Get_Struct(bd, Real, &BigDecimal_data_type, vp);
    VpCheckException(vp, false);

    return bd;
}

static VALUE
rb_uint64_convert_to_BigDecimal(uint64_t uval)
{
    NULL_WRAPPED_VALUE null_wrapped = BigDecimal_alloc_empty_struct(rb_cBigDecimal);
    Real *vp;
    if (uval == 0) {
        vp = rbd_allocate_struct(1);
        vp->Prec = 1;
        vp->exponent = 1;
        VpSetZero(vp, 1);
        vp->frac[0] = 0;
    }
    else if (uval < BASE) {
        vp = rbd_allocate_struct(1);
        vp->Prec = 1;
        vp->exponent = 1;
        VpSetSign(vp, 1);
        vp->frac[0] = (DECDIG)uval;
    }
    else {
        DECDIG buf[BIGDECIMAL_INT64_MAX_LENGTH] = {0,};
        DECDIG r = uval % BASE;
        size_t len = 0, ntz = 0;
        if (r == 0) {
            // Count and skip trailing zeros
            for (; r == 0 && uval > 0; ++ntz) {
                uval /= BASE;
                r = uval % BASE;
            }
        }
        for (; uval > 0; ++len) {
            // Store digits
            buf[BIGDECIMAL_INT64_MAX_LENGTH - len - 1] = r;
            uval /= BASE;
            r = uval % BASE;
        }

        const size_t exp = len + ntz;
        vp = rbd_allocate_struct(len);
        vp->Prec = len;
        vp->exponent = exp;
        VpSetSign(vp, 1);
        MEMCPY(vp->frac, buf + BIGDECIMAL_INT64_MAX_LENGTH - len, DECDIG, len);
    }

    return BigDecimal_wrap_struct(null_wrapped, vp);
}

static VALUE
rb_int64_convert_to_BigDecimal(int64_t ival)
{
    const uint64_t uval = (ival < 0) ? (((uint64_t)-(ival+1))+1) : (uint64_t)ival;
    VALUE bd = rb_uint64_convert_to_BigDecimal(uval);
    if (ival < 0) {
        Real *vp;
        TypedData_Get_Struct(bd, Real, &BigDecimal_data_type, vp);
        VpSetSign(vp, -1);
    }
    return bd;
}

static VALUE
rb_big_convert_to_BigDecimal(VALUE val)
{
    assert(RB_TYPE_P(val, T_BIGNUM));

    int leading_zeros;
    size_t size = rb_absint_size(val, &leading_zeros);
    int sign = FIX2INT(rb_big_cmp(val, INT2FIX(0)));
    if (sign < 0 && leading_zeros == 0) {
        size += 1;
    }
    if (size <= sizeof(long)) {
        if (sign < 0) {
            return rb_int64_convert_to_BigDecimal(NUM2LONG(val));
        }
        else {
            return rb_uint64_convert_to_BigDecimal(NUM2ULONG(val));
        }
    }
#if defined(SIZEOF_LONG_LONG) && SIZEOF_LONG < SIZEOF_LONG_LONG
    else if (size <= sizeof(LONG_LONG)) {
        if (sign < 0) {
            return rb_int64_convert_to_BigDecimal(NUM2LL(val));
        }
        else {
            return rb_uint64_convert_to_BigDecimal(NUM2ULL(val));
        }
    }
#endif
    else {
        VALUE str = rb_big2str(val, 10);
        BDVALUE v = bdvalue_nonnullable(CreateFromString(
            RSTRING_PTR(str),
            rb_cBigDecimal,
            true,
            true
        ));
        RB_GC_GUARD(str);
        return CheckGetValue(v);
    }
}

static VALUE
rb_inum_convert_to_BigDecimal(VALUE val)
{
    assert(RB_INTEGER_TYPE_P(val));
    if (FIXNUM_P(val)) {
        return rb_int64_convert_to_BigDecimal(FIX2LONG(val));
    }
    else {
        return rb_big_convert_to_BigDecimal(val);
    }
}

static VALUE
rb_float_convert_to_BigDecimal(VALUE val, size_t digs, int raise_exception)
{
    assert(RB_FLOAT_TYPE_P(val));

    double d = RFLOAT_VALUE(val);

    if (isnan(d)) {
        VALUE obj = BigDecimal_nan();
        return check_exception(obj);
    }
    else if (isinf(d)) {
        VALUE obj;
        if (d > 0) {
            obj = BigDecimal_positive_infinity();
        }
        else {
            obj = BigDecimal_negative_infinity();
        }
        return check_exception(obj);
    }
    else if (d == 0.0) {
        if (1/d < 0.0) {
            return BigDecimal_negative_zero();
        }
        else {
            return BigDecimal_positive_zero();
        }
    }

    if (digs == SIZE_MAX) {
        digs = 0;
    }
    else if (digs > BIGDECIMAL_DOUBLE_FIGURES) {
        if (!raise_exception)
            return Qnil;
        rb_raise(rb_eArgError, "precision too large.");
    }

    /* Use the same logic in flo_to_s to convert a float to a decimal string */
    char buf[BIGDECIMAL_DOUBLE_FIGURES + BASE_FIG + 2 + 1];  /* sizeof(buf) == 28 in the typical case */
    int decpt, negative_p;
    char *e;
    const int mode = digs == 0 ? 0 : 2;
    char *p = BigDecimal_dtoa(d, mode, (int)digs, &decpt, &negative_p, &e);
    int len10 = (int)(e - p);
    if (len10 > BIGDECIMAL_DOUBLE_FIGURES) {
        /* TODO: Presumably, rounding should be done here. */
        len10 = BIGDECIMAL_DOUBLE_FIGURES;
    }
    memcpy(buf, p, len10);
    xfree(p);

    VALUE inum;
    size_t RB_UNUSED_VAR(prec) = 0;
    SIGNED_VALUE exp = 0;
    if (decpt > 0) {
        if (decpt < len10) {
            /*
             *     len10 |---------------|
             *           :       |-------| frac_len10 = len10 - decpt
             *     decpt |-------|       |--| ntz10 = BASE_FIG - frac_len10 % BASE_FIG
             *           :       :       :
             *         00 dd dddd.dddd dd 00
             *   prec |-----.----.----.-----| prec = exp + roomof(frac_len, BASE_FIG)
             *   exp  |-----.----| exp = roomof(decpt, BASE_FIG)
             */
            const size_t frac_len10 = len10 - decpt;
            const size_t ntz10 = BASE_FIG - frac_len10 % BASE_FIG;
            memset(buf + len10, '0', ntz10);
            buf[len10 + ntz10] = '\0';
            inum = rb_cstr_to_inum(buf, 10, false);

            exp = roomof(decpt, BASE_FIG);
            prec = exp + roomof(frac_len10, BASE_FIG);
        }
        else {
            /*
             *      decpt |-----------------------|
             *      len10 |----------|            :
             *            :          |------------| exp10
             *            :          :            :
             *          00 dd dddd dd 00 0000 0000.0
             *         :             :  :         :
             *         :             |--| ntz10 = exp10 % BASE_FIG
             *    prec |-----.----.-----|         :
             *         :                |----.----| exp10 / BASE_FIG
             *     exp |-----.----.-----.----.----|
             */
            const size_t exp10 = decpt - len10;
            const size_t ntz10 = exp10 % BASE_FIG;

            memset(buf + len10, '0', ntz10);
            buf[len10 + ntz10] = '\0';
            inum = rb_cstr_to_inum(buf, 10, false);

            prec = roomof(len10 + ntz10, BASE_FIG);
            exp = prec + exp10 / BASE_FIG;
        }
    }
    else if (decpt == 0) {
        /*
         *   len10 |------------|
         *         :            :
         *        0.dddd dddd dd 00
         *         :            :  :
         *         :            |--| ntz10 = prec * BASE_FIG - len10
         *    prec |----.----.-----| roomof(len10, BASE_FIG)
         */
        prec = roomof(len10, BASE_FIG);
        const size_t ntz10 = prec * BASE_FIG - len10;

        memset(buf + len10, '0', ntz10);
        buf[len10 + ntz10] = '\0';
        inum = rb_cstr_to_inum(buf, 10, false);
    }
    else {
        /*
         *           len10 |---------------|
         *                 :               :
         *   decpt |-------|               |--| ntz10 = prec * BASE_FIG - nlz10 - len10
         *         :       :               :
         *        0.0000 00 dd dddd dddd dd 00
         *              :  :                  :
         *        nlz10 |--|                  : decpt % BASE_FIG
         *         prec |-----.----.----.-----| roomof(decpt + len10, BASE_FIG) - exp
         *    exp  |----| decpt / BASE_FIG
         */
        decpt = -decpt;

        const size_t nlz10 = decpt % BASE_FIG;
        exp = decpt / BASE_FIG;
        prec = roomof(decpt + len10, BASE_FIG) - exp;
        const size_t ntz10 = prec * BASE_FIG - nlz10 - len10;

        if (nlz10 > 0) {
            memmove(buf + nlz10, buf, len10);
            memset(buf, '0', nlz10);
        }
        memset(buf + nlz10 + len10, '0', ntz10);
        buf[nlz10 + len10 + ntz10] = '\0';
        inum = rb_cstr_to_inum(buf, 10, false);

        exp = -exp;
    }

    VALUE bd = rb_inum_convert_to_BigDecimal(inum);
    Real *vp;
    TypedData_Get_Struct(bd, Real, &BigDecimal_data_type, vp);
    assert(vp->Prec == prec);
    vp->exponent = exp;

    if (negative_p) VpSetSign(vp, -1);
    return bd;
}

static VALUE
rb_rational_convert_to_BigDecimal(VALUE val, size_t digs, int raise_exception)
{
    assert(RB_TYPE_P(val, T_RATIONAL));

    if (digs == SIZE_MAX) {
        if (!raise_exception)
            return Qnil;
        rb_raise(rb_eArgError,
                 "can't omit precision for a %"PRIsVALUE".",
                 CLASS_OF(val));
    }

    VALUE num = rb_inum_convert_to_BigDecimal(rb_rational_num(val));
    VALUE d = BigDecimal_div2(num, rb_rational_den(val), SIZET2NUM(digs));
    return d;
}

static VALUE
rb_cstr_convert_to_BigDecimal(const char *c_str, int raise_exception)
{
    NULLABLE_BDVALUE v = CreateFromString(c_str, rb_cBigDecimal, true, raise_exception);
    if (v.bigdecimal_or_nil == Qnil) return Qnil;
    return CheckGetValue(bdvalue_nonnullable(v));
}

static inline VALUE
rb_str_convert_to_BigDecimal(VALUE val, int raise_exception)
{
    const char *c_str = StringValueCStr(val);
    return rb_cstr_convert_to_BigDecimal(c_str, raise_exception);
}

static VALUE
rb_convert_to_BigDecimal(VALUE val, size_t digs, int raise_exception)
{
    switch (val) {
      case Qnil:
      case Qtrue:
      case Qfalse:
        if (raise_exception) {
            const char *cname = NIL_P(val)    ? "nil"   :
                                val == Qtrue  ? "true"  :
                                val == Qfalse ? "false" :
                                NULL;
            rb_raise(rb_eTypeError,
                       "can't convert %s into BigDecimal", cname);
        }
        return Qnil;

      default:
        break;
    }

    if (is_kind_of_BigDecimal(val)) {
        if (digs == SIZE_MAX)
            return check_exception(val);

        NULL_WRAPPED_VALUE null_wrapped = BigDecimal_alloc_empty_struct(rb_cBigDecimal);
        Real *vp;
        TypedData_Get_Struct(val, Real, &BigDecimal_data_type, vp);
        vp = VpCopy(NULL, vp);
        RB_GC_GUARD(val);

        VALUE copy = BigDecimal_wrap_struct(null_wrapped, vp);
        /* TODO: rounding */
        return check_exception(copy);
    }
    else if (RB_INTEGER_TYPE_P(val)) {
        return rb_inum_convert_to_BigDecimal(val);
    }
    else if (RB_FLOAT_TYPE_P(val)) {
        return rb_float_convert_to_BigDecimal(val, digs, raise_exception);
    }
    else if (RB_TYPE_P(val, T_RATIONAL)) {
        return rb_rational_convert_to_BigDecimal(val, digs, raise_exception);
    }
    else if (RB_TYPE_P(val, T_COMPLEX)) {
        VALUE im = rb_complex_imag(val);
        if (!is_zero(im)) {
            /* TODO: handle raise_exception */
            rb_raise(rb_eArgError,
                     "Unable to make a BigDecimal from non-zero imaginary number");
        }
        return rb_convert_to_BigDecimal(rb_complex_real(val), digs, raise_exception);
    }
    else if (RB_TYPE_P(val, T_STRING)) {
        return rb_str_convert_to_BigDecimal(val, raise_exception);
    }

    /* TODO: chheck to_d */
    /* TODO: chheck to_int */

    VALUE str = rb_check_convert_type(val, T_STRING, "String", "to_str");
    if (!RB_TYPE_P(str, T_STRING)) {
        if (raise_exception) {
            rb_raise(rb_eTypeError,
                     "can't convert %"PRIsVALUE" into BigDecimal", rb_obj_class(val));
        }
        return Qnil;
    }
    return rb_str_convert_to_BigDecimal(str, raise_exception);
}

/*  call-seq:
 *    BigDecimal(value, exception: true) -> bigdecimal
 *    BigDecimal(value, ndigits, exception: true) -> bigdecimal
 *
 *  Returns the \BigDecimal converted from +value+
 *  with a precision of +ndigits+ decimal digits.
 *
 *  When +ndigits+ is less than the number of significant digits
 *  in the value, the result is rounded to that number of digits,
 *  according to the current rounding mode; see BigDecimal.mode.
 *
 *  When +ndigits+ is 0, the number of digits to correctly represent a float number
 *  is determined automatically.
 *
 *  Returns +value+ converted to a \BigDecimal, depending on the type of +value+:
 *
 *  - Integer, Float, Rational, Complex, or BigDecimal: converted directly:
 *
 *      # Integer, Complex, Float, or BigDecimal value does not require ndigits; ignored if given.
 *      BigDecimal(2)                     # => 0.2e1
 *      BigDecimal(Complex(2, 0))         # => 0.2e1
 *      BigDecimal(BigDecimal(2))         # => 0.2e1
 *      BigDecimal(2.0)                   # => 0.2e1
 *      # Rational value requires ndigits.
 *      BigDecimal(Rational(2, 1), 0)     # => 0.2e1
 *
 *  - String: converted by parsing if it contains an integer or floating-point literal;
 *    leading and trailing whitespace is ignored:
 *
 *      # String does not require ndigits; ignored if given.
 *      BigDecimal('2')     # => 0.2e1
 *      BigDecimal('2.0')   # => 0.2e1
 *      BigDecimal('0.2e1') # => 0.2e1
 *      BigDecimal(' 2.0 ') # => 0.2e1
 *
 *  - Other type that responds to method <tt>:to_str</tt>:
 *    first converted to a string, then converted to a \BigDecimal, as above.
 *
 *  - Other type:
 *
 *    - Raises an exception if keyword argument +exception+ is +true+.
 *    - Returns +nil+ if keyword argument +exception+ is +false+.
 *
 *  Raises an exception if +value+ evaluates to a Float
 *  and +digits+ is larger than Float::DIG + 1.
 *
 */
static VALUE
f_BigDecimal(int argc, VALUE *argv, VALUE self)
{
    VALUE val, digs_v, opts = Qnil;
    argc = rb_scan_args(argc, argv, "11:", &val, &digs_v, &opts);
    int exception = opts_exception_p(opts);

    size_t digs = SIZE_MAX; /* this means digs is omitted */
    if (argc > 1) {
        digs_v = rb_to_int(digs_v);
        if (FIXNUM_P(digs_v)) {
            long n = FIX2LONG(digs_v);
            if (n < 0)
                goto negative_digs;
            digs = (size_t)n;
        }
        else {
            if (RBIGNUM_NEGATIVE_P(digs_v)) {
              negative_digs:
                if (!exception)
                    return Qnil;
                rb_raise(rb_eArgError, "negative precision");
            }
            digs = NUM2SIZET(digs_v);
        }
    }

    return rb_convert_to_BigDecimal(val, digs, exception);
}

/*  call-seq:
 *    BigDecimal.interpret_loosely(string) -> bigdecimal
 *
 *  Returns the +BigDecimal+ converted loosely from +string+.
 */

static VALUE
BigDecimal_s_interpret_loosely(VALUE klass, VALUE str)
{
    char const *c_str = StringValueCStr(str);
    NULLABLE_BDVALUE v = CreateFromString(c_str, klass, false, true);
    if (v.bigdecimal_or_nil == Qnil)
        return Qnil;
    else
        return CheckGetValue(bdvalue_nonnullable(v));
}

 /*
  * call-seq:
  *   BigDecimal.limit(digits)
  *
  * Limit the number of significant digits in newly created BigDecimal
  * numbers to the specified value. Rounding is performed as necessary,
  * as specified by BigDecimal.mode.
  *
  * A limit of 0, the default, means no upper limit.
  *
  * The limit specified by this method takes less priority over any limit
  * specified to instance methods such as ceil, floor, truncate, or round.
  */
static VALUE
BigDecimal_limit(int argc, VALUE *argv, VALUE self)
{
    VALUE  nFig;
    VALUE  nCur = SIZET2NUM(VpGetPrecLimit());

    if (rb_scan_args(argc, argv, "01", &nFig) == 1) {
	int nf;
	if (NIL_P(nFig)) return nCur;
	nf = NUM2INT(nFig);
	if (nf < 0) {
	    rb_raise(rb_eArgError, "argument must be positive");
	}
	VpSetPrecLimit(nf);
    }
    return nCur;
}

/* Returns the sign of the value.
 *
 * Returns a positive value if > 0, a negative value if < 0.
 * It behaves the same with zeros -
 * it returns a positive value for a positive zero (BigDecimal('0')) and
 * a negative value for a negative zero (BigDecimal('-0')).
 *
 * The specific value returned indicates the type and sign of the BigDecimal,
 * as follows:
 *
 * BigDecimal::SIGN_NaN:: value is Not a Number
 * BigDecimal::SIGN_POSITIVE_ZERO:: value is +0
 * BigDecimal::SIGN_NEGATIVE_ZERO:: value is -0
 * BigDecimal::SIGN_POSITIVE_INFINITE:: value is +Infinity
 * BigDecimal::SIGN_NEGATIVE_INFINITE:: value is -Infinity
 * BigDecimal::SIGN_POSITIVE_FINITE:: value is positive
 * BigDecimal::SIGN_NEGATIVE_FINITE:: value is negative
 */
static VALUE
BigDecimal_sign(VALUE self)
{ /* sign */
    int s = GetSelfVpValue(self)->sign;
    return INT2FIX(s);
}

/*
 * call-seq: BigDecimal.save_exception_mode { ... }
 *
 * Execute the provided block, but preserve the exception mode
 *
 *     BigDecimal.save_exception_mode do
 *       BigDecimal.mode(BigDecimal::EXCEPTION_OVERFLOW, false)
 *       BigDecimal.mode(BigDecimal::EXCEPTION_NaN, false)
 *
 *       BigDecimal(BigDecimal('Infinity'))
 *       BigDecimal(BigDecimal('-Infinity'))
 *       BigDecimal(BigDecimal('NaN'))
 *     end
 *
 * For use with the BigDecimal::EXCEPTION_*
 *
 * See BigDecimal.mode
 */
static VALUE
BigDecimal_save_exception_mode(VALUE self)
{
    unsigned short const exception_mode = VpGetException();
    int state;
    VALUE ret = rb_protect(rb_yield, Qnil, &state);
    VpSetException(exception_mode);
    if (state) rb_jump_tag(state);
    return ret;
}

/*
 * call-seq: BigDecimal.save_rounding_mode { ... }
 *
 * Execute the provided block, but preserve the rounding mode
 *
 *     BigDecimal.save_rounding_mode do
 *       BigDecimal.mode(BigDecimal::ROUND_MODE, :up)
 *       puts BigDecimal.mode(BigDecimal::ROUND_MODE)
 *     end
 *
 * For use with the BigDecimal::ROUND_*
 *
 * See BigDecimal.mode
 */
static VALUE
BigDecimal_save_rounding_mode(VALUE self)
{
    unsigned short const round_mode = VpGetRoundMode();
    int state;
    VALUE ret = rb_protect(rb_yield, Qnil, &state);
    VpSetRoundMode(round_mode);
    if (state) rb_jump_tag(state);
    return ret;
}

/*
 * call-seq: BigDecimal.save_limit { ... }
 *
 * Execute the provided block, but preserve the precision limit
 *
 *      BigDecimal.limit(100)
 *      puts BigDecimal.limit
 *      BigDecimal.save_limit do
 *          BigDecimal.limit(200)
 *          puts BigDecimal.limit
 *      end
 *      puts BigDecimal.limit
 *
 */
static VALUE
BigDecimal_save_limit(VALUE self)
{
    size_t const limit = VpGetPrecLimit();
    int state;
    VALUE ret = rb_protect(rb_yield, Qnil, &state);
    VpSetPrecLimit(limit);
    if (state) rb_jump_tag(state);
    return ret;
}

static VALUE BIGDECIMAL_NAN = Qnil;

static VALUE
BigDecimal_nan(void)
{
    return BIGDECIMAL_NAN;
}

static VALUE BIGDECIMAL_POSITIVE_INFINITY = Qnil;

static VALUE
BigDecimal_positive_infinity(void)
{
    return BIGDECIMAL_POSITIVE_INFINITY;
}

static VALUE BIGDECIMAL_NEGATIVE_INFINITY = Qnil;

static VALUE
BigDecimal_negative_infinity(void)
{
    return BIGDECIMAL_NEGATIVE_INFINITY;
}

static VALUE BIGDECIMAL_POSITIVE_ZERO = Qnil;

static VALUE
BigDecimal_positive_zero(void)
{
    return BIGDECIMAL_POSITIVE_ZERO;
}

static VALUE BIGDECIMAL_NEGATIVE_ZERO = Qnil;

static VALUE
BigDecimal_negative_zero(void)
{
    return BIGDECIMAL_NEGATIVE_ZERO;
}

static inline VALUE
BigDecimal_literal(const char *str)
{
    VALUE arg = rb_str_new_cstr(str);
    VALUE val = f_BigDecimal(1, &arg, rb_cBigDecimal);
    rb_gc_register_mark_object(val);
    return val;
}

#define BIGDECIMAL_LITERAL(var, val) (BIGDECIMAL_ ## var = BigDecimal_literal(#val))

#ifdef BIGDECIMAL_USE_VP_TEST_METHODS
VALUE
BigDecimal_vpdivd(VALUE self, VALUE r, VALUE cprec) {
    BDVALUE a,b,c,d;
    size_t cn = NUM2INT(cprec);
    a = GetBDValueMust(self);
    b = GetBDValueMust(r);
    c = NewZeroWrap(1, cn * BASE_FIG);
    d = NewZeroWrap(1, VPDIVD_REM_PREC(a.real, b.real, c.real) * BASE_FIG);
    VpDivd(c.real, d.real, a.real, b.real);
    RB_GC_GUARD(a.bigdecimal);
    RB_GC_GUARD(b.bigdecimal);
    return rb_assoc_new(c.bigdecimal, d.bigdecimal);
}

VALUE
BigDecimal_vpmult(VALUE self, VALUE v) {
    BDVALUE a,b,c;
    a = GetBDValueMust(self);
    b = GetBDValueMust(v);
    c = NewZeroWrap(1, VPMULT_RESULT_PREC(a.real, b.real) * BASE_FIG);
    VpMult(c.real, a.real, b.real);
    RB_GC_GUARD(a.bigdecimal);
    RB_GC_GUARD(b.bigdecimal);
    return c.bigdecimal;
}
#endif /* BIGDECIMAL_USE_VP_TEST_METHODS */

/* Document-class: BigDecimal
 * BigDecimal provides arbitrary-precision floating point decimal arithmetic.
 *
 * == Introduction
 *
 * Ruby provides built-in support for arbitrary precision integer arithmetic.
 *
 * For example:
 *
 *	42**13  #=>   1265437718438866624512
 *
 * BigDecimal provides similar support for very large or very accurate floating
 * point numbers.
 *
 * Decimal arithmetic is also useful for general calculation, because it
 * provides the correct answers people expect--whereas normal binary floating
 * point arithmetic often introduces subtle errors because of the conversion
 * between base 10 and base 2.
 *
 * For example, try:
 *
 *   sum = 0
 *   10_000.times do
 *     sum = sum + 0.0001
 *   end
 *   print sum #=> 0.9999999999999062
 *
 * and contrast with the output from:
 *
 *   require 'bigdecimal'
 *
 *   sum = BigDecimal("0")
 *   10_000.times do
 *     sum = sum + BigDecimal("0.0001")
 *   end
 *   print sum #=> 0.1E1
 *
 * Similarly:
 *
 *	(BigDecimal("1.2") - BigDecimal("1.0")) == BigDecimal("0.2") #=> true
 *
 *	(1.2 - 1.0) == 0.2 #=> false
 *
 * == A Note About Precision
 *
 * For a calculation using a \BigDecimal and another +value+,
 * the precision of the result depends on the type of +value+:
 *
 * - If +value+ is a \Float,
 *   the precision is Float::DIG + 1.
 * - If +value+ is a \Rational, the precision is larger than Float::DIG + 1.
 * - If +value+ is a \BigDecimal, the precision is +value+'s precision in the
 *   internal representation, which is platform-dependent.
 * - If +value+ is other object, the precision is determined by the result of +BigDecimal(value)+.
 *
 * == Special features of accurate decimal arithmetic
 *
 * Because BigDecimal is more accurate than normal binary floating point
 * arithmetic, it requires some special values.
 *
 * === Infinity
 *
 * BigDecimal sometimes needs to return infinity, for example if you divide
 * a value by zero.
 *
 *	BigDecimal("1.0") / BigDecimal("0.0")  #=> Infinity
 *	BigDecimal("-1.0") / BigDecimal("0.0")  #=> -Infinity
 *
 * You can represent infinite numbers to BigDecimal using the strings
 * <code>'Infinity'</code>, <code>'+Infinity'</code> and
 * <code>'-Infinity'</code> (case-sensitive)
 *
 * === Not a Number
 *
 * When a computation results in an undefined value, the special value +NaN+
 * (for 'not a number') is returned.
 *
 * Example:
 *
 *	BigDecimal("0.0") / BigDecimal("0.0") #=> NaN
 *
 * You can also create undefined values.
 *
 * NaN is never considered to be the same as any other value, even NaN itself:
 *
 *	n = BigDecimal('NaN')
 *	n == 0.0 #=> false
 *	n == n #=> false
 *
 * === Positive and negative zero
 *
 * If a computation results in a value which is too small to be represented as
 * a BigDecimal within the currently specified limits of precision, zero must
 * be returned.
 *
 * If the value which is too small to be represented is negative, a BigDecimal
 * value of negative zero is returned.
 *
 *	BigDecimal("1.0") / BigDecimal("-Infinity") #=> -0.0
 *
 * If the value is positive, a value of positive zero is returned.
 *
 *	BigDecimal("1.0") / BigDecimal("Infinity") #=> 0.0
 *
 * (See BigDecimal.mode for how to specify limits of precision.)
 *
 * Note that +-0.0+ and +0.0+ are considered to be the same for the purposes of
 * comparison.
 *
 * Note also that in mathematics, there is no particular concept of negative
 * or positive zero; true mathematical zero has no sign.
 *
 * == bigdecimal/util
 *
 * When you require +bigdecimal/util+, the #to_d method will be
 * available on BigDecimal and the native Integer, Float, Rational,
 * String, Complex, and NilClass classes:
 *
 *	require 'bigdecimal/util'
 *
 *      42.to_d                         # => 0.42e2
 *      0.5.to_d                        # => 0.5e0
 *      (2/3r).to_d(3)                  # => 0.667e0
 *      "0.5".to_d                      # => 0.5e0
 *      Complex(0.1234567, 0).to_d(4)   # => 0.1235e0
 *      nil.to_d                        # => 0.0
 *
 * == Methods for Working with \JSON
 *
 * - {::json_create}[https://docs.ruby-lang.org/en/master/BigDecimal.html#method-c-json_create]:
 *   Returns a new \BigDecimal object constructed from the given object.
 * - {#as_json}[https://docs.ruby-lang.org/en/master/BigDecimal.html#method-i-as_json]:
 *   Returns a 2-element hash representing +self+.
 * - {#to_json}[https://docs.ruby-lang.org/en/master/BigDecimal.html#method-i-to_json]:
 *   Returns a \JSON string representing +self+.
 *
 * These methods are provided by the {JSON gem}[https://github.com/flori/json]. To make these methods available:
 *
 *   require 'json/add/bigdecimal'
 *
 * * == License
 *
 * Copyright (C) 2002 by Shigeo Kobayashi <shigeo@tinyforest.gr.jp>.
 *
 * BigDecimal is released under the Ruby and 2-clause BSD licenses.
 * See LICENSE.txt for details.
 *
 * Maintained by mrkn <mrkn@mrkn.jp> and ruby-core members.
 *
 * Documented by zzak <zachary@zacharyscott.net>, mathew <meta@pobox.com>, and
 * many other contributors.
 */
void
Init_bigdecimal(void)
{
#ifdef HAVE_RB_EXT_RACTOR_SAFE
    rb_ext_ractor_safe(true);
#endif

    id_BigDecimal_exception_mode = rb_intern_const("BigDecimal.exception_mode");
    id_BigDecimal_rounding_mode = rb_intern_const("BigDecimal.rounding_mode");
    id_BigDecimal_precision_limit = rb_intern_const("BigDecimal.precision_limit");

    /* Initialize VP routines */
    VpInit(0UL);

    /* Class and method registration */
    rb_cBigDecimal = rb_define_class("BigDecimal", rb_cNumeric);

    /* Global function */
    rb_define_global_function("BigDecimal", f_BigDecimal, -1);

    /* Class methods */
    rb_undef_alloc_func(rb_cBigDecimal);
    rb_undef_method(CLASS_OF(rb_cBigDecimal), "new");
    rb_define_singleton_method(rb_cBigDecimal, "interpret_loosely", BigDecimal_s_interpret_loosely, 1);
    rb_define_singleton_method(rb_cBigDecimal, "mode", BigDecimal_mode, -1);
    rb_define_singleton_method(rb_cBigDecimal, "limit", BigDecimal_limit, -1);
    rb_define_singleton_method(rb_cBigDecimal, "double_fig", BigDecimal_double_fig, 0);
    rb_define_singleton_method(rb_cBigDecimal, "_load", BigDecimal_load, 1);

    rb_define_singleton_method(rb_cBigDecimal, "save_exception_mode", BigDecimal_save_exception_mode, 0);
    rb_define_singleton_method(rb_cBigDecimal, "save_rounding_mode", BigDecimal_save_rounding_mode, 0);
    rb_define_singleton_method(rb_cBigDecimal, "save_limit", BigDecimal_save_limit, 0);

    /* Constants definition */

    /*
     * The version of bigdecimal library
     */
    rb_define_const(rb_cBigDecimal, "VERSION", rb_str_new2(BIGDECIMAL_VERSION));

    /*
     * Base value used in internal calculations.  On a 32 bit system, BASE
     * is 10000, indicating that calculation is done in groups of 4 digits.
     * (If it were larger, BASE**2 wouldn't fit in 32 bits, so you couldn't
     * guarantee that two groups could always be multiplied together without
     * overflow.)
     */
    rb_define_const(rb_cBigDecimal, "BASE", INT2FIX((SIGNED_VALUE)BASE));

    /* Exceptions */

    /*
     * 0xff: Determines whether overflow, underflow or zero divide result in
     * an exception being thrown. See BigDecimal.mode.
     */
    rb_define_const(rb_cBigDecimal, "EXCEPTION_ALL", INT2FIX(VP_EXCEPTION_ALL));

    /*
     * 0x02: Determines what happens when the result of a computation is not a
     * number (NaN). See BigDecimal.mode.
     */
    rb_define_const(rb_cBigDecimal, "EXCEPTION_NaN", INT2FIX(VP_EXCEPTION_NaN));

    /*
     * 0x01: Determines what happens when the result of a computation is
     * infinity.  See BigDecimal.mode.
     */
    rb_define_const(rb_cBigDecimal, "EXCEPTION_INFINITY", INT2FIX(VP_EXCEPTION_INFINITY));

    /*
     * 0x04: Determines what happens when the result of a computation is an
     * underflow (a result too small to be represented). See BigDecimal.mode.
     */
    rb_define_const(rb_cBigDecimal, "EXCEPTION_UNDERFLOW", INT2FIX(VP_EXCEPTION_UNDERFLOW));

    /*
     * 0x01: Determines what happens when the result of a computation is an
     * overflow (a result too large to be represented). See BigDecimal.mode.
     */
    rb_define_const(rb_cBigDecimal, "EXCEPTION_OVERFLOW", INT2FIX(VP_EXCEPTION_OVERFLOW));

    /*
     * 0x10: Determines what happens when a division by zero is performed.
     * See BigDecimal.mode.
     */
    rb_define_const(rb_cBigDecimal, "EXCEPTION_ZERODIVIDE", INT2FIX(VP_EXCEPTION_ZERODIVIDE));

    /*
     * 0x100: Determines what happens when a result must be rounded in order to
     * fit in the appropriate number of significant digits. See
     * BigDecimal.mode.
     */
    rb_define_const(rb_cBigDecimal, "ROUND_MODE", INT2FIX(VP_ROUND_MODE));

    /* 1: Indicates that values should be rounded away from zero. See
     * BigDecimal.mode.
     */
    rb_define_const(rb_cBigDecimal, "ROUND_UP", INT2FIX(VP_ROUND_UP));

    /* 2: Indicates that values should be rounded towards zero. See
     * BigDecimal.mode.
     */
    rb_define_const(rb_cBigDecimal, "ROUND_DOWN", INT2FIX(VP_ROUND_DOWN));

    /* 3: Indicates that digits >= 5 should be rounded up, others rounded down.
     * See BigDecimal.mode. */
    rb_define_const(rb_cBigDecimal, "ROUND_HALF_UP", INT2FIX(VP_ROUND_HALF_UP));

    /* 4: Indicates that digits >= 6 should be rounded up, others rounded down.
     * See BigDecimal.mode.
     */
    rb_define_const(rb_cBigDecimal, "ROUND_HALF_DOWN", INT2FIX(VP_ROUND_HALF_DOWN));
    /* 5: Round towards +Infinity. See BigDecimal.mode. */
    rb_define_const(rb_cBigDecimal, "ROUND_CEILING", INT2FIX(VP_ROUND_CEIL));

    /* 6: Round towards -Infinity. See BigDecimal.mode. */
    rb_define_const(rb_cBigDecimal, "ROUND_FLOOR", INT2FIX(VP_ROUND_FLOOR));

    /* 7: Round towards the even neighbor. See BigDecimal.mode. */
    rb_define_const(rb_cBigDecimal, "ROUND_HALF_EVEN", INT2FIX(VP_ROUND_HALF_EVEN));

    /* 0: Indicates that a value is not a number. See BigDecimal.sign. */
    rb_define_const(rb_cBigDecimal, "SIGN_NaN", INT2FIX(VP_SIGN_NaN));

    /* 1: Indicates that a value is +0. See BigDecimal.sign. */
    rb_define_const(rb_cBigDecimal, "SIGN_POSITIVE_ZERO", INT2FIX(VP_SIGN_POSITIVE_ZERO));

    /* -1: Indicates that a value is -0. See BigDecimal.sign. */
    rb_define_const(rb_cBigDecimal, "SIGN_NEGATIVE_ZERO", INT2FIX(VP_SIGN_NEGATIVE_ZERO));

    /* 2: Indicates that a value is positive and finite. See BigDecimal.sign. */
    rb_define_const(rb_cBigDecimal, "SIGN_POSITIVE_FINITE", INT2FIX(VP_SIGN_POSITIVE_FINITE));

    /* -2: Indicates that a value is negative and finite. See BigDecimal.sign. */
    rb_define_const(rb_cBigDecimal, "SIGN_NEGATIVE_FINITE", INT2FIX(VP_SIGN_NEGATIVE_FINITE));

    /* 3: Indicates that a value is positive and infinite. See BigDecimal.sign. */
    rb_define_const(rb_cBigDecimal, "SIGN_POSITIVE_INFINITE", INT2FIX(VP_SIGN_POSITIVE_INFINITE));

    /* -3: Indicates that a value is negative and infinite. See BigDecimal.sign. */
    rb_define_const(rb_cBigDecimal, "SIGN_NEGATIVE_INFINITE", INT2FIX(VP_SIGN_NEGATIVE_INFINITE));

    /* Positive zero value. */
    BIGDECIMAL_LITERAL(POSITIVE_ZERO, +0);

    /* Negative zero value. */
    BIGDECIMAL_LITERAL(NEGATIVE_ZERO, -0);

    /* Positive infinity[rdoc-ref:BigDecimal@Infinity] value. */
    rb_define_const(rb_cBigDecimal, "INFINITY", BIGDECIMAL_LITERAL(POSITIVE_INFINITY, +Infinity));

    /* Negative infinity value. */
    BIGDECIMAL_LITERAL(NEGATIVE_INFINITY, -Infinity);

    /* '{Not a Number}[rdoc-ref:BigDecimal@Not+a+Number]' value. */
    rb_define_const(rb_cBigDecimal, "NAN", BIGDECIMAL_LITERAL(NAN, NaN));

    /* instance methods */
    rb_define_method(rb_cBigDecimal, "precs", BigDecimal_prec, 0);
    rb_define_method(rb_cBigDecimal, "precision", BigDecimal_precision, 0);
    rb_define_method(rb_cBigDecimal, "scale", BigDecimal_scale, 0);
    rb_define_method(rb_cBigDecimal, "precision_scale", BigDecimal_precision_scale, 0);
    rb_define_method(rb_cBigDecimal, "n_significant_digits", BigDecimal_n_significant_digits, 0);

    rb_define_method(rb_cBigDecimal, "add", BigDecimal_add2, 2);
    rb_define_method(rb_cBigDecimal, "sub", BigDecimal_sub2, 2);
    rb_define_method(rb_cBigDecimal, "mult", BigDecimal_mult2, 2);
    rb_define_method(rb_cBigDecimal, "div", BigDecimal_div3, -1);
    rb_define_method(rb_cBigDecimal, "hash", BigDecimal_hash, 0);
    rb_define_method(rb_cBigDecimal, "to_s", BigDecimal_to_s, -1);
    rb_define_method(rb_cBigDecimal, "to_i", BigDecimal_to_i, 0);
    rb_define_method(rb_cBigDecimal, "to_int", BigDecimal_to_i, 0);
    rb_define_method(rb_cBigDecimal, "to_r", BigDecimal_to_r, 0);
    rb_define_method(rb_cBigDecimal, "split", BigDecimal_split, 0);
    rb_define_method(rb_cBigDecimal, "+", BigDecimal_add, 1);
    rb_define_method(rb_cBigDecimal, "-", BigDecimal_sub, 1);
    rb_define_method(rb_cBigDecimal, "+@", BigDecimal_uplus, 0);
    rb_define_method(rb_cBigDecimal, "-@", BigDecimal_neg, 0);
    rb_define_method(rb_cBigDecimal, "*", BigDecimal_mult, 1);
    rb_define_method(rb_cBigDecimal, "/", BigDecimal_div, 1);
    rb_define_method(rb_cBigDecimal, "quo", BigDecimal_quo, -1);
    rb_define_method(rb_cBigDecimal, "%", BigDecimal_mod, 1);
    rb_define_method(rb_cBigDecimal, "modulo", BigDecimal_mod, 1);
    rb_define_method(rb_cBigDecimal, "remainder", BigDecimal_remainder, 1);
    rb_define_method(rb_cBigDecimal, "divmod", BigDecimal_divmod, 1);
    rb_define_method(rb_cBigDecimal, "clone", BigDecimal_clone, 0);
    rb_define_method(rb_cBigDecimal, "dup", BigDecimal_clone, 0);
    rb_define_method(rb_cBigDecimal, "to_f", BigDecimal_to_f, 0);
    rb_define_method(rb_cBigDecimal, "abs", BigDecimal_abs, 0);
    rb_define_method(rb_cBigDecimal, "fix", BigDecimal_fix, 0);
    rb_define_method(rb_cBigDecimal, "round", BigDecimal_round, -1);
    rb_define_method(rb_cBigDecimal, "frac", BigDecimal_frac, 0);
    rb_define_method(rb_cBigDecimal, "floor", BigDecimal_floor, -1);
    rb_define_method(rb_cBigDecimal, "ceil", BigDecimal_ceil, -1);
    rb_define_method(rb_cBigDecimal, "<=>", BigDecimal_comp, 1);
    rb_define_method(rb_cBigDecimal, "==", BigDecimal_eq, 1);
    rb_define_method(rb_cBigDecimal, "===", BigDecimal_eq, 1);
    rb_define_method(rb_cBigDecimal, "eql?", BigDecimal_eq, 1);
    rb_define_method(rb_cBigDecimal, "<", BigDecimal_lt, 1);
    rb_define_method(rb_cBigDecimal, "<=", BigDecimal_le, 1);
    rb_define_method(rb_cBigDecimal, ">", BigDecimal_gt, 1);
    rb_define_method(rb_cBigDecimal, ">=", BigDecimal_ge, 1);
    rb_define_method(rb_cBigDecimal, "zero?", BigDecimal_zero, 0);
    rb_define_method(rb_cBigDecimal, "nonzero?", BigDecimal_nonzero, 0);
    rb_define_method(rb_cBigDecimal, "coerce", BigDecimal_coerce, 1);
    rb_define_method(rb_cBigDecimal, "inspect", BigDecimal_inspect, 0);
    rb_define_method(rb_cBigDecimal, "exponent", BigDecimal_exponent, 0);
    rb_define_method(rb_cBigDecimal, "sign", BigDecimal_sign, 0);
    rb_define_method(rb_cBigDecimal, "nan?",      BigDecimal_IsNaN, 0);
    rb_define_method(rb_cBigDecimal, "infinite?", BigDecimal_IsInfinite, 0);
    rb_define_method(rb_cBigDecimal, "finite?",   BigDecimal_IsFinite, 0);
    rb_define_method(rb_cBigDecimal, "truncate",  BigDecimal_truncate, -1);
    rb_define_method(rb_cBigDecimal, "_decimal_shift",  BigDecimal_decimal_shift, 1);
    rb_define_method(rb_cBigDecimal, "_dump", BigDecimal_dump, -1);

#ifdef BIGDECIMAL_USE_VP_TEST_METHODS
    rb_define_method(rb_cBigDecimal, "vpdivd", BigDecimal_vpdivd, 2);
    rb_define_method(rb_cBigDecimal, "vpmult", BigDecimal_vpmult, 1);
#endif /* BIGDECIMAL_USE_VP_TEST_METHODS */

#define ROUNDING_MODE(i, name, value) \
    id_##name = rb_intern_const(#name); \
    rbd_rounding_modes[i].id   = id_##name; \
    rbd_rounding_modes[i].mode = value;

    ROUNDING_MODE(0, up,        RBD_ROUND_UP);
    ROUNDING_MODE(1, down,      RBD_ROUND_DOWN);
    ROUNDING_MODE(2, half_up,   RBD_ROUND_HALF_UP);
    ROUNDING_MODE(3, half_down, RBD_ROUND_HALF_DOWN);
    ROUNDING_MODE(4, ceil,      RBD_ROUND_CEIL);
    ROUNDING_MODE(5, floor,     RBD_ROUND_FLOOR);
    ROUNDING_MODE(6, half_even, RBD_ROUND_HALF_EVEN);

    ROUNDING_MODE(7,  default,   RBD_ROUND_DEFAULT);
    ROUNDING_MODE(8,  truncate,  RBD_ROUND_TRUNCATE);
    ROUNDING_MODE(9,  banker,    RBD_ROUND_BANKER);
    ROUNDING_MODE(10, ceiling,   RBD_ROUND_CEILING);

#undef ROUNDING_MODE

    id_to_r = rb_intern_const("to_r");
    id_eq = rb_intern_const("==");
    id_half = rb_intern_const("half");

    (void)VPrint;  /* suppress unused warning */
}

/*
 *
 *  ============================================================================
 *
 *  vp_ routines begin from here.
 *
 *  ============================================================================
 *
 */
#ifdef BIGDECIMAL_DEBUG
static int gfDebug = 1;         /* Debug switch */
#endif /* BIGDECIMAL_DEBUG */

static Real *VpConstOne;    /* constant 1.0 */

enum op_sw {
    OP_SW_ADD = 1,  /* + */
    OP_SW_SUB,      /* - */
    OP_SW_MULT,     /* * */
    OP_SW_DIV       /* / */
};

static int VpIsDefOP(Real *c, Real *a, Real *b, enum op_sw sw);
static DECDIG VpAddAbs(Real *a,Real *b,Real *c);
static DECDIG VpSubAbs(Real *a,Real *b,Real *c);
static size_t VpSetPTR(Real *a, Real *b, Real *c, size_t *a_pos, size_t *b_pos, size_t *c_pos, DECDIG *av, DECDIG *bv);
static void VpFormatSt(char *psz, size_t fFmt);
static int VpRdup(Real *m, size_t ind_m);

#ifdef BIGDECIMAL_DEBUG
# ifdef HAVE_RB_EXT_RACTOR_SAFE
#  error Need to make rewiting gnAlloc atomic
# endif
static int gnAlloc = 0; /* Memory allocation counter */
#endif /* BIGDECIMAL_DEBUG */

/*
 * EXCEPTION Handling.
 */

#define bigdecimal_set_thread_local_exception_mode(mode) \
    rb_thread_local_aset( \
	rb_thread_current(), \
	id_BigDecimal_exception_mode, \
	INT2FIX((int)(mode)) \
    )

static unsigned short
VpGetException (void)
{
    VALUE const vmode = rb_thread_local_aref(
	rb_thread_current(),
	id_BigDecimal_exception_mode
    );

    if (NIL_P(vmode)) {
	bigdecimal_set_thread_local_exception_mode(BIGDECIMAL_EXCEPTION_MODE_DEFAULT);
	return BIGDECIMAL_EXCEPTION_MODE_DEFAULT;
    }

    return NUM2USHORT(vmode);
}

static void
VpSetException(unsigned short f)
{
    bigdecimal_set_thread_local_exception_mode(f);
}

static void
VpCheckException(Real *p, bool always)
{
    if (VpIsNaN(p)) {
        VpException(VP_EXCEPTION_NaN, "Computation results in 'NaN' (Not a Number)", always);
    }
    else if (VpIsPosInf(p)) {
        VpException(VP_EXCEPTION_INFINITY, "Computation results in 'Infinity'", always);
    }
    else if (VpIsNegInf(p)) {
        VpException(VP_EXCEPTION_INFINITY, "Computation results in '-Infinity'", always);
    }
}

static VALUE
CheckGetValue(BDVALUE v)
{
    VpCheckException(v.real, false);
    return v.bigdecimal;
}

/*
 * Precision limit.
 */

#define bigdecimal_set_thread_local_precision_limit(limit) \
    rb_thread_local_aset( \
	rb_thread_current(), \
	id_BigDecimal_precision_limit, \
	SIZET2NUM(limit) \
    )
#define BIGDECIMAL_PRECISION_LIMIT_DEFAULT ((size_t)0)

/* These 2 functions added at v1.1.7 */
VP_EXPORT size_t
VpGetPrecLimit(void)
{
    VALUE const vlimit = rb_thread_local_aref(
	rb_thread_current(),
	id_BigDecimal_precision_limit
    );

    if (NIL_P(vlimit)) {
	bigdecimal_set_thread_local_precision_limit(BIGDECIMAL_PRECISION_LIMIT_DEFAULT);
	return BIGDECIMAL_PRECISION_LIMIT_DEFAULT;
    }

    return NUM2SIZET(vlimit);
}

VP_EXPORT void
VpSetPrecLimit(size_t n)
{
    bigdecimal_set_thread_local_precision_limit(n);
}

/*
 * Rounding mode.
 */

#define bigdecimal_set_thread_local_rounding_mode(mode) \
    rb_thread_local_aset( \
	rb_thread_current(), \
	id_BigDecimal_rounding_mode, \
	INT2FIX((int)(mode)) \
    )

VP_EXPORT unsigned short
VpGetRoundMode(void)
{
    VALUE const vmode = rb_thread_local_aref(
	rb_thread_current(),
	id_BigDecimal_rounding_mode
    );

    if (NIL_P(vmode)) {
	bigdecimal_set_thread_local_rounding_mode(BIGDECIMAL_ROUNDING_MODE_DEFAULT);
	return BIGDECIMAL_ROUNDING_MODE_DEFAULT;
    }

    return NUM2USHORT(vmode);
}

VP_EXPORT int
VpIsRoundMode(unsigned short n)
{
    switch (n) {
      case VP_ROUND_UP:
      case VP_ROUND_DOWN:
      case VP_ROUND_HALF_UP:
      case VP_ROUND_HALF_DOWN:
      case VP_ROUND_CEIL:
      case VP_ROUND_FLOOR:
      case VP_ROUND_HALF_EVEN:
	return 1;

      default:
	return 0;
    }
}

VP_EXPORT unsigned short
VpSetRoundMode(unsigned short n)
{
    if (VpIsRoundMode(n)) {
	bigdecimal_set_thread_local_rounding_mode(n);
	return n;
    }

    return VpGetRoundMode();
}

/*
 *  0.0 & 1.0 generator
 *    These gZero_..... and gOne_..... can be any name
 *    referenced from nowhere except Zero() and One().
 *    gZero_..... and gOne_..... must have global scope
 *    (to let the compiler know they may be changed in outside
 *    (... but not actually..)).
 */
volatile const double gOne_ABCED9B4_CE73__00400511F31D  = 1.0;

static double
One(void)
{
    return gOne_ABCED9B4_CE73__00400511F31D;
}

/*
  ----------------------------------------------------------------
  Value of sign in Real structure is reserved for future use.
  short sign;
                    ==0 : NaN
                      1 : Positive zero
                     -1 : Negative zero
                      2 : Positive number
                     -2 : Negative number
                      3 : Positive infinite number
                     -3 : Negative infinite number
  ----------------------------------------------------------------
*/

VP_EXPORT double
VpGetDoubleNaN(void) /* Returns the value of NaN */
{
    return nan("");
}

VP_EXPORT double
VpGetDoublePosInf(void) /* Returns the value of +Infinity */
{
    return HUGE_VAL;
}

VP_EXPORT double
VpGetDoubleNegInf(void) /* Returns the value of -Infinity */
{
    return -HUGE_VAL;
}

VP_EXPORT double
VpGetDoubleNegZero(void) /* Returns the value of -0 */
{
    static double nzero = 1000.0;
    if (nzero != 0.0) nzero = (One()/VpGetDoubleNegInf());
    return nzero;
}

VP_EXPORT int
VpException(unsigned short f, const char *str,int always)
{
    unsigned short const exception_mode = VpGetException();

    if (f == VP_EXCEPTION_OP) always = 1;

    if (always || (exception_mode & f)) {
	switch(f) {
	  /* case VP_EXCEPTION_OVERFLOW: */
	  case VP_EXCEPTION_ZERODIVIDE:
	  case VP_EXCEPTION_INFINITY:
	  case VP_EXCEPTION_NaN:
	  case VP_EXCEPTION_UNDERFLOW:
	  case VP_EXCEPTION_OP:
	    rb_raise(rb_eFloatDomainError, "%s", str);
	    break;
	  default:
	    rb_fatal("%s", str);
	}
    }
    return 0; /* 0 Means VpException() raised no exception */
}

/* Throw exception or returns 0,when resulting c is Inf or NaN */
/*  sw=1:+ 2:- 3:* 4:/ */
static int
VpIsDefOP(Real *c, Real *a, Real *b, enum op_sw sw)
{
    if (VpIsNaN(a) || VpIsNaN(b)) {
	/* at least a or b is NaN */
	VpSetNaN(c);
	goto NaN;
    }

    if (VpIsInf(a)) {
	if (VpIsInf(b)) {
	    switch(sw) {
	      case OP_SW_ADD: /* + */
		if (VpGetSign(a) == VpGetSign(b)) {
		    VpSetInf(c, VpGetSign(a));
		    goto Inf;
		}
		else {
		    VpSetNaN(c);
		    goto NaN;
		}
	      case OP_SW_SUB: /* - */
		if (VpGetSign(a) != VpGetSign(b)) {
		    VpSetInf(c, VpGetSign(a));
		    goto Inf;
		}
		else {
		    VpSetNaN(c);
		    goto NaN;
		}
	      case OP_SW_MULT: /* * */
		VpSetInf(c, VpGetSign(a)*VpGetSign(b));
		goto Inf;
	      case OP_SW_DIV: /* / */
		VpSetNaN(c);
		goto NaN;
	    }
	    VpSetNaN(c);
	    goto NaN;
	}
	/* Inf op Finite */
	switch(sw) {
	  case OP_SW_ADD: /* + */
	  case OP_SW_SUB: /* - */
	    VpSetInf(c, VpGetSign(a));
	    break;
	  case OP_SW_MULT: /* * */
	    if (VpIsZero(b)) {
		VpSetNaN(c);
		goto NaN;
	    }
	    VpSetInf(c, VpGetSign(a)*VpGetSign(b));
	    break;
	  case OP_SW_DIV: /* / */
	    VpSetInf(c, VpGetSign(a)*VpGetSign(b));
	}
	goto Inf;
    }

    if (VpIsInf(b)) {
	switch(sw) {
	  case OP_SW_ADD: /* + */
	    VpSetInf(c, VpGetSign(b));
	    break;
	  case OP_SW_SUB: /* - */
	    VpSetInf(c, -VpGetSign(b));
	    break;
	  case OP_SW_MULT: /* * */
	    if (VpIsZero(a)) {
		VpSetNaN(c);
		goto NaN;
	    }
	    VpSetInf(c, VpGetSign(a)*VpGetSign(b));
	    break;
	  case OP_SW_DIV: /* / */
	    VpSetZero(c, VpGetSign(a)*VpGetSign(b));
	}
	goto Inf;
    }
    return 1; /* Results OK */

Inf:
    if (VpIsPosInf(c)) {
	return VpException(VP_EXCEPTION_INFINITY, "Computation results to 'Infinity'", 0);
    }
    else {
	return VpException(VP_EXCEPTION_INFINITY, "Computation results to '-Infinity'", 0);
    }

NaN:
    return VpException(VP_EXCEPTION_NaN, "Computation results to 'NaN'", 0);
}

/*
  ----------------------------------------------------------------
*/

/*
 *    returns number of chars needed to represent vp in specified format.
 */
VP_EXPORT size_t
VpNumOfChars(Real *vp,const char *pszFmt)
{
    SIGNED_VALUE  ex;
    size_t nc;

    if (vp == NULL)   return BASE_FIG*2+6;
    if (!VpIsDef(vp)) return 32; /* not sure,may be OK */

    switch(*pszFmt) {
      case 'F':
	nc = BASE_FIG*(vp->Prec + 1)+2;
	ex = vp->exponent;
	if (ex < 0) {
	    nc += BASE_FIG*(size_t)(-ex);
	}
	else {
	    if ((size_t)ex > vp->Prec) {
		nc += BASE_FIG*((size_t)ex - vp->Prec);
	    }
	}
	break;
      case 'E':
	/* fall through */
      default:
	nc = BASE_FIG * vp->Prec + 25; /* "-0."(3) + digits_chars + "e-"(2) + 64bit_exponent_chars(19) + null(1) */
    }
    return nc;
}

/*
 * Initializer for Vp routines and constants used.
 * [Input]
 *   BaseVal: Base value(assigned to BASE) for Vp calculation.
 *   It must be the form BaseVal=10**n.(n=1,2,3,...)
 *   If Base <= 0L,then the BASE will be calculated so
 *   that BASE is as large as possible satisfying the
 *   relation MaxVal <= BASE*(BASE+1). Where the value
 *   MaxVal is the largest value which can be represented
 *   by one DECDIG word in the computer used.
 *
 * [Returns]
 *   BIGDECIMAL_DOUBLE_FIGURES  ... OK
 */
VP_EXPORT size_t
VpInit(DECDIG BaseVal)
{
    /* Setup +/- Inf  NaN -0 */
    VpGetDoubleNegZero();

    /* Const 1.0 */
    VpConstOne = NewZero(1, 1);
    VpSetOne(VpConstOne);

#ifdef BIGDECIMAL_DEBUG
    gnAlloc = 0;
#endif /* BIGDECIMAL_DEBUG */

    return BIGDECIMAL_DOUBLE_FIGURES;
}

VP_EXPORT Real *
VpOne(void)
{
    return VpConstOne;
}

/* If exponent overflows,then raise exception or returns 0 */
static int
AddExponent(Real *a, SIGNED_VALUE n)
{
    SIGNED_VALUE e = a->exponent;
    SIGNED_VALUE m = e+n;
    if (e > 0 && n > 0) {
        if (n > VP_EXPONENT_MAX - e) goto overflow;
    } else if (e < 0 && n < 0) {
        if (n < VP_EXPONENT_MIN - e) goto underflow;
    } else if (m > VP_EXPONENT_MAX) {
        goto overflow;
    } else if (m < VP_EXPONENT_MIN) {
        goto underflow;
    }
    a->exponent = m;
    return 1;

/* Overflow/Underflow ==> Raise exception or returns 0 */
underflow:
    VpSetZero(a, VpGetSign(a));
    return VpException(VP_EXCEPTION_UNDERFLOW, "Exponent underflow", 0);

overflow:
    VpSetInf(a, VpGetSign(a));
    return VpException(VP_EXCEPTION_OVERFLOW, "Exponent overflow", 0);
}

Real *
bigdecimal_parse_special_string(const char *str)
{
    static const struct {
        const char *str;
        size_t len;
        int sign;
    } table[] = {
        { SZ_INF,  sizeof(SZ_INF)  - 1, VP_SIGN_POSITIVE_INFINITE },
        { SZ_PINF, sizeof(SZ_PINF) - 1, VP_SIGN_POSITIVE_INFINITE },
        { SZ_NINF, sizeof(SZ_NINF) - 1, VP_SIGN_NEGATIVE_INFINITE },
        { SZ_NaN,  sizeof(SZ_NaN)  - 1, VP_SIGN_NaN               }
    };
    static const size_t table_length = sizeof(table) / sizeof(table[0]);
    size_t i;

    for (i = 0; i < table_length; ++i) {
        const char *p;
        if (strncmp(str, table[i].str, table[i].len) != 0) {
            continue;
        }

        p = str + table[i].len;
        while (*p && ISSPACE(*p)) ++p;
        if (*p == '\0') {
            Real *vp = rbd_allocate_struct(1);
            switch (table[i].sign) {
              default:
                UNREACHABLE; break;
              case VP_SIGN_POSITIVE_INFINITE:
                VpSetPosInf(vp);
                return vp;
              case VP_SIGN_NEGATIVE_INFINITE:
                VpSetNegInf(vp);
                return vp;
              case VP_SIGN_NaN:
                VpSetNaN(vp);
                return vp;
            }
        }
    }

    return NULL;
}

struct VpCtoV_args {
  Real *a;
  const char *int_chr;
  size_t ni;
  const char *frac;
  size_t nf;
  const char *exp_chr;
  size_t ne;
};

static VALUE
call_VpCtoV(VALUE arg)
{
  struct VpCtoV_args *x = (struct VpCtoV_args *)arg;
  return (VALUE)VpCtoV(x->a, x->int_chr, x->ni, x->frac, x->nf, x->exp_chr, x->ne);
}

static int
protected_VpCtoV(Real *a, const char *int_chr, size_t ni, const char *frac, size_t nf, const char *exp_chr, size_t ne, int free_on_error)
{
  struct VpCtoV_args args;
  int state = 0;

  args.a = a;
  args.int_chr = int_chr;
  args.ni = ni;
  args.frac = frac;
  args.nf = nf;
  args.exp_chr = exp_chr;
  args.ne = ne;

  VALUE result = rb_protect(call_VpCtoV, (VALUE)&args, &state);
  if (state) {
    if (free_on_error) {
      rbd_free_struct(a);
    }
    rb_jump_tag(state);
  }

  return (int)result;
}

/*
 * Allocates variable.
 * [Input]
 *   szVal ... The value assigned(char).
 *
 * [Returns]
 *   Pointer to the newly allocated variable, or
 *   NULL be returned if memory allocation is failed,or any error.
 */
VP_EXPORT Real *
VpAlloc(const char *szVal, int strict_p, int exc)
{
    const char *orig_szVal = szVal;
    size_t i, j, ni, ipf, nf, ipe, ne, exp_seen, nalloc;
    char v, *psz;
    int  sign=1;
    Real *vp = NULL;
    VALUE buf;

    /* Skipping leading spaces */
    while (ISSPACE(*szVal)) szVal++;

    /* Check on Inf & NaN */
    if ((vp = bigdecimal_parse_special_string(szVal)) != NULL) {
        return vp;
    }

    /* Skip leading `#`.
     * It used to be a mark to indicate that an extra MaxPrec should be allocated,
     * but now it has no effect.
     */
    if (*szVal == '#') ++szVal;

    /* Scanning digits */

    /* A buffer for keeping scanned digits */
    buf = rb_str_tmp_new(strlen(szVal) + 1);
    psz = RSTRING_PTR(buf);

    /* cursor: i for psz, and j for szVal */
    i = j = 0;

    /* Scanning: sign part */
    v = psz[i] = szVal[j];
    if ((v == '-') || (v == '+')) {
        sign = -(v == '-');
        ++i;
        ++j;
    }

    /* Scanning: integer part */
    ni  = 0; /* number of digits in the integer part */
    while ((v = psz[i] = szVal[j]) != '\0') {
        if (!strict_p && ISSPACE(v)) {
            v = psz[i] = '\0';
            break;
        }
        if (v == '_') {
            if (ni > 0) {
                v = szVal[j+1];
                if (v == '\0' || ISSPACE(v) || ISDIGIT(v)) {
                    ++j;
                    continue;
                }
                if (!strict_p) {
                    v = psz[i] = '\0';
                    break;
                }
            }
            goto invalid_value;
        }
        if (!ISDIGIT(v)) {
            break;
        }
        ++ni;
        ++i;
        ++j;
    }

    /* Scanning: fractional part */
    nf  = 0; /* number of digits in the fractional part */
    ne  = 0; /* number of digits in the exponential part */
    ipf = 0; /* index of the beginning of the fractional part */
    ipe = 0; /* index of the beginning of the exponential part */
    exp_seen = 0;

    if (v != '\0') {
        /* Scanning fractional part */
        if ((psz[i] = szVal[j]) == '.') {
            ++i;
            ++j;
            ipf = i;
            while ((v = psz[i] = szVal[j]) != '\0') {
                if (!strict_p && ISSPACE(v)) {
                    v = psz[i] = '\0';
                    break;
                }
                if (v == '_') {
                    if (nf > 0 && ISDIGIT(szVal[j+1])) {
                        ++j;
                        continue;
                    }
                    if (!strict_p) {
                        v = psz[i] = '\0';
                        break;
                    }
                    goto invalid_value;
                }
                if (!ISDIGIT(v)) break;
                ++i;
                ++j;
                ++nf;
            }
        }

        /* Scanning exponential part */
        if (v != '\0') {
            switch ((psz[i] = szVal[j])) {
                case '\0':
                    break;
                case 'e': case 'E':
                case 'd': case 'D':
                    exp_seen = 1;
                    ++i;
                    ++j;
                    ipe = i;
                    v = psz[i] = szVal[j];
                    if ((v == '-') || (v == '+')) {
                        ++i;
                        ++j;
                    }
                    while ((v = psz[i] = szVal[j]) != '\0') {
                        if (!strict_p && ISSPACE(v)) {
                            v = psz[i] = '\0';
                            break;
                        }
                        if (v == '_') {
                            if (ne > 0 && ISDIGIT(szVal[j+1])) {
                                ++j;
                                continue;
                            }
                            if (!strict_p) {
                                v = psz[i] = '\0';
                                if (ne == 0) {
                                    exp_seen = 0;
                                }
                                break;
                            }
                            goto invalid_value;
                        }
                        if (!ISDIGIT(v)) break;
                        ++i;
                        ++j;
                        ++ne;
                    }
                    break;
                default:
                    break;
            }
        }

        if (v != '\0') {
            /* Scanning trailing spaces */
            while (ISSPACE(szVal[j])) ++j;

            /* Invalid character */
            if (szVal[j] && strict_p) {
                goto invalid_value;
            }
        }
    }

    psz[i] = '\0';

    if (strict_p && ((ni == 0 && nf == 0) || (exp_seen && ne == 0))) {
        VALUE str;
      invalid_value:
        if (!strict_p) {
            return NewZero(1, 1);
        }
        if (!exc) {
            return NULL;
        }
        str = rb_str_new2(orig_szVal);
        rb_raise(rb_eArgError, "invalid value for BigDecimal(): \"%"PRIsVALUE"\"", str);
    }

    nalloc = (ni + nf + BASE_FIG - 1) / BASE_FIG + 1;    /* set effective allocation  */
    /* units for szVal[]  */
    vp = rbd_allocate_struct(nalloc);
    VpSetZero(vp, sign);
    protected_VpCtoV(vp, psz, ni, psz + ipf, nf, psz + ipe, ne, true);
    rb_str_resize(buf, 0);
    return vp;
}

/*
 * Assignment(c=a).
 * [Input]
 *   a   ... RHSV
 *   isw ... switch for assignment.
 *    c = a  when isw > 0
 *    c = -a when isw < 0
 *    if c->MaxPrec < a->Prec,then round operation
 *    will be performed.
 * [Output]
 *  c  ... LHSV
 */
VP_EXPORT size_t
VpAsgn(Real *c, Real *a, int isw)
{
    size_t n;
    if (VpIsNaN(a)) {
	VpSetNaN(c);
	return 0;
    }
    if (VpIsInf(a)) {
	VpSetInf(c, isw * VpGetSign(a));
	return 0;
    }

    /* check if the RHS is zero */
    if (!VpIsZero(a)) {
	c->exponent = a->exponent;    /* store  exponent */
	VpSetSign(c, isw * VpGetSign(a));    /* set sign */
	n = (a->Prec < c->MaxPrec) ? (a->Prec) : (c->MaxPrec);
	c->Prec = n;
        memcpy(c->frac, a->frac, n * sizeof(DECDIG));
	/* Needs round ? */
	if (isw != 10 && isw != -10) {
	    /* Not in ActiveRound */
	    if(c->Prec < a->Prec) {
		VpInternalRound(c, n, (n>0) ? a->frac[n-1] : 0, a->frac[n]);
	    }
	    else {
		VpLimitRound(c,0);
	    }
	}
    }
    else {
	/* The value of 'a' is zero.  */
	VpSetZero(c, isw * VpGetSign(a));
	return 1;
    }
    return c->Prec * BASE_FIG;
}

/*
 *   c = a + b  when operation =  1 or 2
 *   c = a - b  when operation = -1 or -2.
 *   Returns number of significant digits of c
 */
VP_EXPORT size_t
VpAddSub(Real *c, Real *a, Real *b, int operation)
{
    short sw, isw, sign;
    Real *a_ptr, *b_ptr;
    size_t n, na, nb, i;
    DECDIG mrv;

    if (!VpIsDefOP(c, a, b, (operation > 0) ? OP_SW_ADD : OP_SW_SUB)) return 0; /* No significant digits */

    /* check if a or b is zero  */
    if (VpIsZero(a)) {
	/* a is zero,then assign b to c */
	if (!VpIsZero(b)) {
	    VpAsgn(c, b, operation);
	}
	else {
	    /* Both a and b are zero. */
	    if (VpGetSign(a) < 0 && operation * VpGetSign(b) < 0) {
		/* -0 -0 */
		VpSetZero(c, -1);
	    }
	    else {
		VpSetZero(c, 1);
	    }
	    return 1; /* 0: 1 significant digits */
	}
	return c->Prec * BASE_FIG;
    }
    if (VpIsZero(b)) {
	/* b is zero,then assign a to c. */
	VpAsgn(c, a, 1);
	return c->Prec*BASE_FIG;
    }

    if (operation < 0) sw = -1;
    else               sw =  1;

    /* compare absolute value. As a result,|a_ptr|>=|b_ptr| */
    if (a->exponent > b->exponent) {
	a_ptr = a;
	b_ptr = b;
    }         /* |a|>|b| */
    else if (a->exponent < b->exponent) {
	a_ptr = b;
	b_ptr = a;
    }                /* |a|<|b| */
    else {
	/* Exponent part of a and b is the same,then compare fraction */
	/* part */
	na = a->Prec;
	nb = b->Prec;
	n  = Min(na, nb);
	for (i=0; i < n; ++i) {
	    if (a->frac[i] > b->frac[i]) {
		a_ptr = a;
		b_ptr = b;
		goto end_if;
	    }
	    else if (a->frac[i] < b->frac[i]) {
		a_ptr = b;
		b_ptr = a;
		goto end_if;
	    }
	}
	if (na > nb) {
	    a_ptr = a;
	    b_ptr = b;
	    goto end_if;
	}
	else if (na < nb) {
	    a_ptr = b;
	    b_ptr = a;
	    goto end_if;
	}
	/* |a| == |b| */
	if (VpGetSign(a) + sw *VpGetSign(b) == 0) {
	    VpSetZero(c, 1);        /* abs(a)=abs(b) and operation = '-'  */
	    return c->Prec * BASE_FIG;
	}
	a_ptr = a;
	b_ptr = b;
    }

end_if:
    isw = VpGetSign(a) + sw *VpGetSign(b);
    /*
     *  isw = 0 ...( 1)+(-1),( 1)-( 1),(-1)+(1),(-1)-(-1)
     *      = 2 ...( 1)+( 1),( 1)-(-1)
     *      =-2 ...(-1)+(-1),(-1)-( 1)
     *   If isw==0, then c =(Sign a_ptr)(|a_ptr|-|b_ptr|)
     *              else c =(Sign ofisw)(|a_ptr|+|b_ptr|)
     */
    if (isw) {            /* addition */
	VpSetSign(c, 1);
	mrv = VpAddAbs(a_ptr, b_ptr, c);
	sign = isw / 2;
    }
    else {            /* subtraction */
	VpSetSign(c, 1);
	mrv = VpSubAbs(a_ptr, b_ptr, c);
	sign = a_ptr == a ? VpGetSign(a) : VpGetSign(a_ptr) * sw;
    }
    if (VpIsInf(c)) {
	VpSetInf(c, sign);
    }
    else {
	VpSetSign(c, sign);
	VpInternalRound(c, 0, (c->Prec > 0) ? c->frac[c->Prec-1] : 0, mrv);
    }

    return c->Prec * BASE_FIG;
}

/*
 * Addition of two values with variable precision
 * a and b assuming abs(a)>abs(b).
 *   c = abs(a) + abs(b) ; where |a|>=|b|
 */
static DECDIG
VpAddAbs(Real *a, Real *b, Real *c)
{
    size_t word_shift;
    size_t ap;
    size_t bp;
    size_t cp;
    size_t a_pos;
    size_t b_pos, b_pos_with_word_shift;
    size_t c_pos;
    DECDIG av, bv, carry, mrv;

    word_shift = VpSetPTR(a, b, c, &ap, &bp, &cp, &av, &bv);
    a_pos = ap;
    b_pos = bp;
    c_pos = cp;

    if (word_shift == (size_t)-1L) return 0; /* Overflow */
    if (b_pos == (size_t)-1L) goto Assign_a;

    mrv = av + bv; /* Most right val. Used for round. */

    /* Just assign the last few digits of b to c because a has no  */
    /* corresponding digits to be added. */
    if (b_pos > 0) {
	while (b_pos > 0 && b_pos + word_shift > a_pos) {
	    c->frac[--c_pos] = b->frac[--b_pos];
	}
    }
    if (b_pos == 0 && word_shift > a_pos) {
	while (word_shift-- > a_pos) {
	    c->frac[--c_pos] = 0;
	}
    }

    /* Just assign the last few digits of a to c because b has no */
    /* corresponding digits to be added. */
    b_pos_with_word_shift = b_pos + word_shift;
    while (a_pos > b_pos_with_word_shift) {
	c->frac[--c_pos] = a->frac[--a_pos];
    }
    carry = 0;    /* set first carry be zero */

    /* Now perform addition until every digits of b will be */
    /* exhausted. */
    while (b_pos > 0) {
	c->frac[--c_pos] = a->frac[--a_pos] + b->frac[--b_pos] + carry;
	if (c->frac[c_pos] >= BASE) {
	    c->frac[c_pos] -= BASE;
	    carry = 1;
	}
	else {
	    carry = 0;
	}
    }

    /* Just assign the first few digits of a with considering */
    /* the carry obtained so far because b has been exhausted. */
    while (a_pos > 0) {
	c->frac[--c_pos] = a->frac[--a_pos] + carry;
	if (c->frac[c_pos] >= BASE) {
	    c->frac[c_pos] -= BASE;
	    carry = 1;
	}
	else {
	    carry = 0;
	}
    }
    if (c_pos) c->frac[c_pos - 1] += carry;
    goto Exit;

Assign_a:
    VpAsgn(c, a, 1);
    mrv = 0;

Exit:

    return mrv;
}

/*
 * c = abs(a) - abs(b)
 */
static DECDIG
VpSubAbs(Real *a, Real *b, Real *c)
{
    size_t word_shift;
    size_t ap;
    size_t bp;
    size_t cp;
    size_t a_pos;
    size_t b_pos, b_pos_with_word_shift;
    size_t c_pos;
    DECDIG av, bv, borrow, mrv;

    word_shift = VpSetPTR(a, b, c, &ap, &bp, &cp, &av, &bv);
    a_pos = ap;
    b_pos = bp;
    c_pos = cp;
    if (word_shift == (size_t)-1L) return 0; /* Overflow */
    if (b_pos == (size_t)-1L) goto Assign_a;

    if (av >= bv) {
	mrv = av - bv;
	borrow = 0;
    }
    else {
	mrv    = 0;
	borrow = 1;
    }

    /* Just assign the values which are the BASE subtracted by   */
    /* each of the last few digits of the b because the a has no */
    /* corresponding digits to be subtracted. */
    if (b_pos + word_shift > a_pos) {
	while (b_pos > 0 && b_pos + word_shift > a_pos) {
	    c->frac[--c_pos] = BASE - b->frac[--b_pos] - borrow;
	    borrow = 1;
	}
	if (b_pos == 0) {
	    while (word_shift > a_pos) {
		--word_shift;
		c->frac[--c_pos] = BASE - borrow;
		borrow = 1;
	    }
	}
    }
    /* Just assign the last few digits of a to c because b has no */
    /* corresponding digits to subtract. */

    b_pos_with_word_shift = b_pos + word_shift;
    while (a_pos > b_pos_with_word_shift) {
	c->frac[--c_pos] = a->frac[--a_pos];
    }

    /* Now perform subtraction until every digits of b will be */
    /* exhausted. */
    while (b_pos > 0) {
	--c_pos;
	if (a->frac[--a_pos] < b->frac[--b_pos] + borrow) {
	    c->frac[c_pos] = BASE + a->frac[a_pos] - b->frac[b_pos] - borrow;
	    borrow = 1;
	}
	else {
	    c->frac[c_pos] = a->frac[a_pos] - b->frac[b_pos] - borrow;
	    borrow = 0;
	}
    }

    /* Just assign the first few digits of a with considering */
    /* the borrow obtained so far because b has been exhausted. */
    while (a_pos > 0) {
	--c_pos;
	if (a->frac[--a_pos] < borrow) {
	    c->frac[c_pos] = BASE + a->frac[a_pos] - borrow;
	    borrow = 1;
	}
	else {
	    c->frac[c_pos] = a->frac[a_pos] - borrow;
	    borrow = 0;
	}
    }
    if (c_pos) c->frac[c_pos - 1] -= borrow;
    goto Exit;

Assign_a:
    VpAsgn(c, a, 1);
    mrv = 0;

Exit:
    return mrv;
}

/*
 * Note: If(av+bv)>= HALF_BASE,then 1 will be added to the least significant
 *    digit of c(In case of addition).
 * ------------------------- figure of output -----------------------------------
 *      a =  xxxxxxxxxxx
 *      b =    xxxxxxxxxx
 *      c =xxxxxxxxxxxxxxx
 *      word_shift =  |   |
 *      right_word =  |    | (Total digits in RHSV)
 *      left_word  = |   |   (Total digits in LHSV)
 *      a_pos      =    |
 *      b_pos      =     |
 *      c_pos      =      |
 */
static size_t
VpSetPTR(Real *a, Real *b, Real *c, size_t *a_pos, size_t *b_pos, size_t *c_pos, DECDIG *av, DECDIG *bv)
{
    size_t left_word, right_word, word_shift;

    size_t const round_limit = (VpGetPrecLimit() + BASE_FIG - 1) / BASE_FIG;

    assert(a->exponent >= b->exponent);

    c->frac[0] = 0;
    *av = *bv = 0;

    word_shift = (a->exponent - b->exponent);
    left_word = b->Prec + word_shift;
    right_word = Max(a->Prec, left_word);
    left_word = c->MaxPrec - 1;    /* -1 ... prepare for round up */

    /*
     * check if 'round' is needed.
     */
    if (right_word > left_word) {    /* round ? */
	/*---------------------------------
	 *  Actual size of a = xxxxxxAxx
	 *  Actual size of b = xxxBxxxxx
	 *  Max. size of   c = xxxxxx
	 *  Round off        =   |-----|
	 *  c_pos            =   |
	 *  right_word       =   |
	 *  a_pos            =    |
	 */
	*c_pos = right_word = left_word + 1;    /* Set resulting precision */
	/* be equal to that of c */
	if (a->Prec >= c->MaxPrec) {
	    /*
	     *   a =  xxxxxxAxxx
	     *   c =  xxxxxx
	     *   a_pos =    |
	     */
	    *a_pos = left_word;
	    if (*a_pos <= round_limit) {
		*av = a->frac[*a_pos];    /* av is 'A' shown in above. */
	    }
	}
	else {
	    /*
	     *   a = xxxxxxx
	     *   c = xxxxxxxxxx
	     *  a_pos =     |
	     */
	    *a_pos = a->Prec;
	}
	if (b->Prec + word_shift >= c->MaxPrec) {
	    /*
	     *   a = xxxxxxxxx
	     *   b =  xxxxxxxBxxx
	     *   c = xxxxxxxxxxx
	     *  b_pos =   |
	     */
	    if (c->MaxPrec >= word_shift + 1) {
		*b_pos = c->MaxPrec - word_shift - 1;
		if (*b_pos + word_shift <= round_limit) {
		    *bv = b->frac[*b_pos];
		}
	    }
	    else {
		*b_pos = -1L;
	    }
	}
	else {
	    /*
	     *   a = xxxxxxxxxxxxxxxx
	     *   b =  xxxxxx
	     *   c = xxxxxxxxxxxxx
	     *  b_pos =     |
	     */
	    *b_pos = b->Prec;
	}
    }
    else {            /* The MaxPrec of c - 1 > The Prec of a + b  */
	/*
	 *    a =   xxxxxxx
	 *    b =   xxxxxx
	 *    c = xxxxxxxxxxx
	 *   c_pos =   |
	 */
	*b_pos = b->Prec;
	*a_pos = a->Prec;
	*c_pos = right_word + 1;
    }
    c->Prec = *c_pos;
    c->exponent = a->exponent;
    if (!AddExponent(c, 1)) return (size_t)-1L;
    return word_shift;
}

/*
 * Return number of significant digits
 *       c = a * b , Where a = a0a1a2 ... an
 *             b = b0b1b2 ... bm
 *             c = c0c1c2 ... cl
 *          a0 a1 ... an   * bm
 *       a0 a1 ... an   * bm-1
 *         .   .    .
 *       .   .   .
 *        a0 a1 .... an    * b0
 *      +_____________________________
 *     c0 c1 c2  ......  cl
 *     nc      <---|
 *     MaxAB |--------------------|
 */
VP_EXPORT size_t
VpMult(Real *c, Real *a, Real *b)
{
    size_t MxIndA, MxIndB, MxIndAB;
    size_t ind_c, i, ii, nc;
    size_t ind_as, ind_ae, ind_bs;
    DECDIG carry;
    DECDIG_DBL s;

    if (!VpIsDefOP(c, a, b, OP_SW_MULT)) return 0; /* No significant digit */

    if (VpIsZero(a) || VpIsZero(b)) {
	/* at least a or b is zero */
	VpSetZero(c, VpGetSign(a) * VpGetSign(b));
	return 1; /* 0: 1 significant digit */
    }

    if (VpIsOne(a)) {
	VpAsgn(c, b, 10 * VpGetSign(a));
	goto Exit;
    }
    if (VpIsOne(b)) {
	VpAsgn(c, a, 10 * VpGetSign(b));
	goto Exit;
    }
    if (b->Prec > a->Prec) {
	/* Adjust so that digits(a)>digits(b) */
	Real *w = a;
	a = b;
	b = w;
    }
    MxIndA = a->Prec - 1;
    MxIndB = b->Prec - 1;
    MxIndAB = a->Prec + b->Prec - 1;

    /* set LHSV c info */

    c->exponent = a->exponent;    /* set exponent */
    VpSetSign(c, VpGetSign(a) * VpGetSign(b));    /* set sign  */
    if (!AddExponent(c, b->exponent)) return 0;
    carry = 0;
    nc = ind_c = MxIndAB;
    memset(c->frac, 0, (nc + 1) * sizeof(DECDIG));        /* Initialize c  */
    c->Prec = nc + 1;        /* set precision */
    for (nc = 0; nc < MxIndAB; ++nc, --ind_c) {
	if (nc < MxIndB) {    /* The left triangle of the Fig. */
	    ind_as = MxIndA - nc;
	    ind_ae = MxIndA;
	    ind_bs = MxIndB;
	}
	else if (nc <= MxIndA) {    /* The middle rectangular of the Fig. */
	    ind_as = MxIndA - nc;
	    ind_ae = MxIndA - (nc - MxIndB);
	    ind_bs = MxIndB;
	}
	else /* if (nc > MxIndA) */ {    /*  The right triangle of the Fig. */
	    ind_as = 0;
	    ind_ae = MxIndAB - nc - 1;
	    ind_bs = MxIndB - (nc - MxIndA);
	}

	for (i = ind_as; i <= ind_ae; ++i) {
            s = (DECDIG_DBL)a->frac[i] * b->frac[ind_bs--];
            carry = (DECDIG)(s / BASE);
            s -= (DECDIG_DBL)carry * BASE;
            c->frac[ind_c] += (DECDIG)s;
            if (c->frac[ind_c] >= BASE) {
                s = c->frac[ind_c] / BASE;
                carry += (DECDIG)s;
                c->frac[ind_c] -= (DECDIG)(s * BASE);
            }
	    if (carry) {
		ii = ind_c;
		while (ii-- > 0) {
		    c->frac[ii] += carry;
		    if (c->frac[ii] >= BASE) {
			carry = c->frac[ii] / BASE;
			c->frac[ii] -= (carry * BASE);
		    }
		    else {
			break;
		    }
		}
	    }
	}
    }
    VpNmlz(c);

Exit:
    return c->Prec*BASE_FIG;
}

/*
 *   c = a / b,  remainder = r
 *   XXXX_YYYY_ZZZZ / 0001 = XXXX_YYYY_ZZZZ
 *   XXXX_YYYY_ZZZZ / 1111 = 000X_000Y_000Z
 *   00XX_XXYY_YYZZ / 1000 = 0000_0XXX_XYYY
 *   0001_0000_0000 / 9999 = 0000_0001_0001
 */
VP_EXPORT size_t
VpDivd(Real *c, Real *r, Real *a, Real *b)
{
    size_t word_a, word_b, word_c, word_r;
    size_t i, n, ind_a, ind_b, ind_c, ind_r;
    size_t nLoop;
    DECDIG_DBL q, b1, b1p1, b1b2, b1b2p1, r1r2;
    DECDIG borrow1, borrow2;
    DECDIG_DBL qb;

    VpSetNaN(r);
    if (!VpIsDefOP(c, a, b, OP_SW_DIV)) goto Exit;
    if (VpIsZero(a) && VpIsZero(b)) {
	VpSetNaN(c);
	return VpException(VP_EXCEPTION_NaN, "Computation results to 'NaN'", 0);
    }
    if (VpIsZero(b)) {
	VpSetInf(c, VpGetSign(a) * VpGetSign(b));
	return VpException(VP_EXCEPTION_ZERODIVIDE, "Divide by zero", 0);
    }
    if (VpIsZero(a)) {
	/* numerator a is zero  */
	VpSetZero(c, VpGetSign(a) * VpGetSign(b));
	VpSetZero(r, VpGetSign(a) * VpGetSign(b));
	goto Exit;
    }

    word_a = a->Prec;
    word_b = b->Prec;
    word_c = c->MaxPrec;
    word_r = r->MaxPrec;

    if (word_a > word_r || word_b + word_c - 2 >= word_r) goto space_error;

    for (i = 0; i < word_a; ++i) r->frac[i] = a->frac[i];
    for (i = word_a; i < word_r; ++i) r->frac[i] = 0;
    for (i = 0; i < word_c; ++i) c->frac[i] = 0;

    /* initial procedure */
    b1 = b1p1 = b->frac[0];
    if (b->Prec <= 1) {
	b1b2p1 = b1b2 = b1p1 * BASE;
    }
    else {
	b1p1 = b1 + 1;
	b1b2p1 = b1b2 = b1 * BASE + b->frac[1];
	if (b->Prec > 2) ++b1b2p1;
    }

    /* */
    /* loop start */
    nLoop = Min(word_c, word_r);
    ind_c = 0;
    while (ind_c < nLoop) {
	if (r->frac[ind_c] == 0) {
	    ++ind_c;
	    continue;
	}
        r1r2 = (DECDIG_DBL)r->frac[ind_c] * BASE + (ind_c + 1 < word_r ? r->frac[ind_c + 1] : 0);
	if (r1r2 == b1b2) {
	    /* The first two word digits is the same */
	    ind_b = 2;
	    ind_a = ind_c + 2;
	    while (ind_b < word_b) {
		if (r->frac[ind_a] < b->frac[ind_b]) goto div_b1p1;
		if (r->frac[ind_a] > b->frac[ind_b]) break;
		++ind_a;
		++ind_b;
	    }
	    /* The first few word digits of r and b is the same and */
	    /* the first different word digit of w is greater than that */
	    /* of b, so quotient is 1. */
	    q = 1;
	    ++c->frac[ind_c];
	    ind_r = b->Prec + ind_c - 1;
	    goto sub_mult;
	}
	/* The first two word digits is not the same, */
	/* then compare magnitude, and divide actually. */
	if (r1r2 >= b1b2p1) {
            q = r1r2 / b1b2p1;  /* q == (DECDIG)q  */
            c->frac[ind_c] += (DECDIG)q;
            ind_r = b->Prec + ind_c - 1;
            goto sub_mult;
	}

div_b1p1:
        if (ind_c + 1 >= word_c) goto out_side;
        q = r1r2 / b1p1;  /* q == (DECDIG)q */
        c->frac[ind_c + 1] += (DECDIG)q;
        ind_r = b->Prec + ind_c;

sub_mult:
	borrow1 = borrow2 = 0;
	ind_b = word_b - 1;
	if (ind_r >= word_r) goto space_error;
	n = ind_b;
	for (i = 0; i <= n; ++i) {
	    /* now, perform r = r - q * b */
	    qb = q * b->frac[ind_b];
	    if (qb < BASE) borrow1 = 0;
	    else {
                borrow1 = (DECDIG)(qb / BASE);
                qb -= (DECDIG_DBL)borrow1 * BASE;	/* get qb < BASE */
	    }
	    if(r->frac[ind_r] < qb) {
                r->frac[ind_r] += (DECDIG)(BASE - qb);
                borrow2 = borrow2 + borrow1 + 1;
	    }
	    else {
                r->frac[ind_r] -= (DECDIG)qb;
                borrow2 += borrow1;
	    }
	    if (borrow2) {
		if(r->frac[ind_r - 1] < borrow2) {
		    r->frac[ind_r - 1] += (BASE - borrow2);
		    borrow2 = 1;
		}
		else {
		    r->frac[ind_r - 1] -= borrow2;
		    borrow2 = 0;
		}
	    }
	    --ind_r;
	    --ind_b;
	}

	r->frac[ind_r] -= borrow2;
    }
    /* End of operation, now final arrangement */
out_side:
    c->Prec = word_c;
    c->exponent = a->exponent;
    VpSetSign(c, VpGetSign(a) * VpGetSign(b));
    if (!AddExponent(c, 1)) return 0;
    if (!AddExponent(c, -(b->exponent))) return 0;

    VpNmlz(c);            /* normalize c */
    r->Prec = word_r;
    r->exponent = a->exponent;
    VpSetSign(r, VpGetSign(a));
    VpNmlz(r);            /* normalize r(remainder) */
    goto Exit;

space_error:
    rb_bug("ERROR(VpDivd): space for remainder too small.");

Exit:
    return c->Prec * BASE_FIG;
}

/*
 *  Input  a = 00000xxxxxxxx En(5 preceding zeros)
 *  Output a = xxxxxxxx En-5
 */
static int
VpNmlz(Real *a)
{
    size_t ind_a, i;

    if (!VpIsDef(a)) goto NoVal;
    if (VpIsZero(a)) goto NoVal;

    ind_a = a->Prec;
    while (ind_a--) {
	if (a->frac[ind_a]) {
	    a->Prec = ind_a + 1;
	    i = 0;
	    while (a->frac[i] == 0) ++i;        /* skip the first few zeros */
	    if (i) {
                a->Prec -= i;
                if (!AddExponent(a, -(SIGNED_VALUE)i)) return 0;
                memmove(&a->frac[0], &a->frac[i], a->Prec*sizeof(DECDIG));
	    }
	    return 1;
	}
    }
    /* a is zero(no non-zero digit) */
    VpSetZero(a, VpGetSign(a));
    return 0;

NoVal:
    a->frac[0] = 0;
    a->Prec = 1;
    return 0;
}

/*
 *  VpComp = 0  ... if a=b,
 *   Pos  ... a>b,
 *   Neg  ... a<b.
 *   999  ... result undefined(NaN)
 */
VP_EXPORT int
VpComp(Real *a, Real *b)
{
    int val;
    size_t mx, ind;
    int e;
    val = 0;
    if (VpIsNaN(a) || VpIsNaN(b)) return 999;
    if (!VpIsDef(a)) {
	if (!VpIsDef(b)) e = a->sign - b->sign;
	else             e = a->sign;

	if (e > 0)      return  1;
	else if (e < 0) return -1;
	else            return  0;
    }
    if (!VpIsDef(b)) {
	e = -b->sign;
	if (e > 0) return  1;
	else       return -1;
    }
    /* Zero check */
    if (VpIsZero(a)) {
	if (VpIsZero(b)) return 0; /* both zero */
	val = -VpGetSign(b);
	goto Exit;
    }
    if (VpIsZero(b)) {
	val = VpGetSign(a);
	goto Exit;
    }

    /* compare sign */
    if (VpGetSign(a) > VpGetSign(b)) {
	val = 1;        /* a>b */
	goto Exit;
    }
    if (VpGetSign(a) < VpGetSign(b)) {
	val = -1;        /* a<b */
	goto Exit;
    }

    /* a and b have same sign, && sign!=0,then compare exponent */
    if (a->exponent > b->exponent) {
	val = VpGetSign(a);
	goto Exit;
    }
    if (a->exponent < b->exponent) {
	val = -VpGetSign(b);
	goto Exit;
    }

    /* a and b have same exponent, then compare their significand. */
    mx = (a->Prec < b->Prec) ? a->Prec : b->Prec;
    ind = 0;
    while (ind < mx) {
	if (a->frac[ind] > b->frac[ind]) {
	    val = VpGetSign(a);
	    goto Exit;
	}
	if (a->frac[ind] < b->frac[ind]) {
	    val = -VpGetSign(b);
	    goto Exit;
	}
	++ind;
    }
    if (a->Prec > b->Prec) {
	val = VpGetSign(a);
    }
    else if (a->Prec < b->Prec) {
	val = -VpGetSign(b);
    }

Exit:
    if      (val >  1) val =  1;
    else if (val < -1) val = -1;

    return (int)val;
}

/*
 *    cntl_chr ... ASCIIZ Character, print control characters
 *     Available control codes:
 *      %  ... VP variable. To print '%', use '%%'.
 *      \n ... new line
 *      \b ... backspace
 *      \t ... tab
 *     Note: % must not appear more than once
 *    a  ... VP variable to be printed
 */
static int
VPrint(FILE *fp, const char *cntl_chr, Real *a)
{
    size_t i, j, nc, nd, ZeroSup, sep = 10;
    DECDIG m, e, nn;

    j = 0;
    nd = nc = 0;        /*  nd : number of digits in fraction part(every 10 digits, */
    /*    nd<=10). */
    /*  nc : number of characters printed  */
    ZeroSup = 1;        /* Flag not to print the leading zeros as 0.00xxxxEnn */
    while (*(cntl_chr + j)) {
        if (*(cntl_chr + j) == '%' && *(cntl_chr + j + 1) != '%') {
            nc = 0;
            if (VpIsNaN(a)) {
                fprintf(fp, SZ_NaN);
                nc += 8;
            }
            else if (VpIsPosInf(a)) {
                fprintf(fp, SZ_INF);
                nc += 8;
            }
            else if (VpIsNegInf(a)) {
                fprintf(fp, SZ_NINF);
                nc += 9;
            }
            else if (!VpIsZero(a)) {
                if (BIGDECIMAL_NEGATIVE_P(a)) {
                    fprintf(fp, "-");
                    ++nc;
                }
                nc += fprintf(fp, "0.");
                switch (*(cntl_chr + j + 1)) {
                  default:
                    break;

                  case '0': case 'z':
                    ZeroSup = 0;
                    ++j;
                    sep = cntl_chr[j] == 'z' ? BIGDECIMAL_COMPONENT_FIGURES : 10;
                    break;
                }
                for (i = 0; i < a->Prec; ++i) {
                    m = BASE1;
                    e = a->frac[i];
                    while (m) {
                        nn = e / m;
                        if (!ZeroSup || nn) {
                            nc += fprintf(fp, "%lu", (unsigned long)nn);    /* The leading zero(s) */
                            /* as 0.00xx will not */
                            /* be printed. */
                            ++nd;
                            ZeroSup = 0;    /* Set to print succeeding zeros */
                        }
                        if (nd >= sep) {    /* print ' ' after every 10 digits */
                            nd = 0;
                            nc += fprintf(fp, " ");
                        }
                        e = e - nn * m;
                        m /= 10;
                    }
                }
                nc += fprintf(fp, "E%"PRIdSIZE, VpExponent10(a));
                nc += fprintf(fp, " (%"PRIdVALUE", %"PRIuSIZE", %"PRIuSIZE")", a->exponent, a->Prec, a->MaxPrec);
            }
            else {
                nc += fprintf(fp, "0.0");
            }
        }
        else {
            ++nc;
            if (*(cntl_chr + j) == '\\') {
                switch (*(cntl_chr + j + 1)) {
                  case 'n':
                    fprintf(fp, "\n");
                    ++j;
                    break;
                  case 't':
                    fprintf(fp, "\t");
                    ++j;
                    break;
                  case 'b':
                    fprintf(fp, "\n");
                    ++j;
                    break;
                  default:
                    fprintf(fp, "%c", *(cntl_chr + j));
                    break;
                }
            }
            else {
                fprintf(fp, "%c", *(cntl_chr + j));
                if (*(cntl_chr + j) == '%') ++j;
            }
        }
        j++;
    }

    return (int)nc;
}

static void
VpFormatSt(char *psz, size_t fFmt)
{
    size_t iend, idig = 0, iexp = 0, nspaces;
    char *p;

    if (fFmt == 0) return;

    iend = strlen(psz);

    if ((p = strchr(psz, '.'))) {
        idig = (p - psz) + 1;
    }
    if ((p = strchr(psz, 'E')) || (p = strchr(psz, 'e'))) {
        iexp = p - psz;
    }
    if (idig == 0 || idig > iexp) return;

    nspaces = (iexp - idig - 1) / fFmt;
    p = psz + iend + 1;
    for (size_t i = nspaces; i > 0; i--) {
        char *src = psz + idig + i * fFmt;
        char *dst = psz + idig + i * (fFmt + 1);
        memmove(dst, src, p - src);
        dst[-1] = ' ';
        p = src;
    }
}

VP_EXPORT ssize_t
VpExponent10(Real *a)
{
    ssize_t ex;
    size_t n;

    if (!VpHasVal(a)) return 0;

    ex = a->exponent * (ssize_t)BASE_FIG;
    n = BASE1;
    while ((a->frac[0] / n) == 0) {
	--ex;
	n /= 10;
    }
    return ex;
}

VP_EXPORT void
VpSzMantissa(Real *a, char *buf, size_t buflen)
{
    size_t i, n, ZeroSup;
    DECDIG_DBL m, e, nn;

    if (VpIsNaN(a)) {
        snprintf(buf, buflen, SZ_NaN);
        return;
    }
    if (VpIsPosInf(a)) {
	snprintf(buf, buflen, SZ_INF);
	return;
    }
    if (VpIsNegInf(a)) {
	snprintf(buf, buflen, SZ_NINF);
	return;
    }

    ZeroSup = 1;        /* Flag not to print the leading zeros as 0.00xxxxEnn */
    if (!VpIsZero(a)) {
        if (BIGDECIMAL_NEGATIVE_P(a)) *buf++ = '-';
        n = a->Prec;
        for (i = 0; i < n; ++i) {
            m = BASE1;
            e = a->frac[i];
            while (m) {
                nn = e / m;
                if (!ZeroSup || nn) {
                    snprintf(buf, buflen, "%lu", (unsigned long)nn); /* The leading zero(s) */
                    buf += strlen(buf);
                    /* as 0.00xx will be ignored. */
                    ZeroSup = 0; /* Set to print succeeding zeros */
                }
                e = e - nn * m;
                m /= 10;
            }
        }
        *buf = 0;
        while (buf[-1] == '0') *(--buf) = 0;
    }
    else {
	if (VpIsPosZero(a)) snprintf(buf, buflen, "0");
	else                snprintf(buf, buflen, "-0");
    }
}

VP_EXPORT int
VpToSpecialString(Real *a, char *buf, size_t buflen, int fPlus)
/* fPlus = 0: default, 1: set ' ' before digits, 2: set '+' before digits. */
{
    if (VpIsNaN(a)) {
        snprintf(buf, buflen, SZ_NaN);
        return 1;
    }

    if (VpIsPosInf(a)) {
        if (fPlus == 1) {
            *buf++ = ' ';
        }
        else if (fPlus == 2) {
            *buf++ = '+';
        }
        snprintf(buf, buflen, SZ_INF);
        return 1;
    }
    if (VpIsNegInf(a)) {
        snprintf(buf, buflen, SZ_NINF);
        return 1;
    }
    if (VpIsZero(a)) {
        if (VpIsPosZero(a)) {
            if (fPlus == 1)      snprintf(buf, buflen, " 0.0");
            else if (fPlus == 2) snprintf(buf, buflen, "+0.0");
            else                 snprintf(buf, buflen,  "0.0");
        }
        else                     snprintf(buf, buflen, "-0.0");
        return 1;
    }
    return 0;
}

VP_EXPORT void
VpToString(Real *a, char *buf, size_t buflen, size_t fFmt, int fPlus)
/* fPlus = 0: default, 1: set ' ' before digits, 2: set '+' before digits. */
{
    size_t i, n, ZeroSup;
    DECDIG shift, m, e, nn;
    char *p = buf;
    size_t plen = buflen;
    ssize_t ex;

    if (VpToSpecialString(a, buf, buflen, fPlus)) return;

    ZeroSup = 1;    /* Flag not to print the leading zeros as 0.00xxxxEnn */

#define ADVANCE(n) do { \
    if (plen < n) goto overflow; \
    p += n; \
    plen -= n; \
} while (0)

    if (BIGDECIMAL_NEGATIVE_P(a)) {
        *p = '-';
        ADVANCE(1);
    }
    else if (fPlus == 1) {
        *p = ' ';
        ADVANCE(1);
    }
    else if (fPlus == 2) {
        *p = '+';
        ADVANCE(1);
    }

    *p = '0'; ADVANCE(1);
    *p = '.'; ADVANCE(1);

    n = a->Prec;
    for (i = 0; i < n; ++i) {
        m = BASE1;
        e = a->frac[i];
        while (m) {
            nn = e / m;
            if (!ZeroSup || nn) {
                /* The reading zero(s) */
                size_t n = (size_t)snprintf(p, plen, "%lu", (unsigned long)nn);
                if (n > plen) goto overflow;
                ADVANCE(n);
                /* as 0.00xx will be ignored. */
                ZeroSup = 0;    /* Set to print succeeding zeros */
            }
            e = e - nn * m;
            m /= 10;
        }
    }

    ex = a->exponent * (ssize_t)BASE_FIG;
    shift = BASE1;
    while (a->frac[0] / shift == 0) {
        --ex;
        shift /= 10;
    }
    while (p - 1 > buf && p[-1] == '0') {
        *(--p) = '\0';
        ++plen;
    }
    snprintf(p, plen, "e%"PRIdSIZE, ex);
    if (fFmt) VpFormatSt(buf, fFmt);

  overflow:
    return;
#undef ADVANCE
}

VP_EXPORT void
VpToFString(Real *a, char *buf, size_t buflen, size_t fFmt, int fPlus)
/* fPlus = 0: default, 1: set ' ' before digits, 2: set '+' before digits. */
{
    size_t i, n;
    DECDIG m, e;
    char *p = buf;
    size_t plen = buflen, delim = fFmt;
    ssize_t ex;

    if (VpToSpecialString(a, buf, buflen, fPlus)) return;

#define APPEND(c, group) do { \
    if (plen < 1) goto overflow; \
    if (group && delim == 0) { \
        *p = ' '; \
        p += 1; \
        plen -= 1; \
    } \
    if (plen < 1) goto overflow; \
    *p = c; \
    p += 1; \
    plen -= 1; \
    if (group) delim = (delim + 1) % fFmt; \
} while (0)


    if (BIGDECIMAL_NEGATIVE_P(a)) {
        APPEND('-', false);
    }
    else if (fPlus == 1) {
        APPEND(' ', false);
    }
    else if (fPlus == 2) {
        APPEND('+', false);
    }

    n  = a->Prec;
    ex = a->exponent;
    if (ex <= 0) {
        APPEND('0', false);
        APPEND('.', false);
    }
    while (ex < 0) {
        for (i=0; i < BASE_FIG; ++i) {
            APPEND('0', fFmt > 0);
        }
        ++ex;
    }

    for (i = 0; i < n; ++i) {
        m = BASE1;
        e = a->frac[i];
        if (i == 0 && ex > 0) {
            for (delim = 0; e / m == 0; delim++) {
                m /= 10;
            }
            if (fFmt > 0) {
              delim = 2*fFmt - (ex * BASE_FIG - delim) % fFmt;
            }
        }
        while (m && (e || (i < n - 1) || ex > 0)) {
            APPEND((char)(e / m + '0'), fFmt > 0);
            e %= m;
            m /= 10;
        }
        if (--ex == 0) {
            APPEND('.', false);
            delim = fFmt;
        }
    }

    while (ex > 0) {
        for (i=0; i < BASE_FIG; ++i) {
            APPEND('0', fFmt > 0);
        }
        if (--ex == 0) {
            APPEND('.', false);
        }
    }

    *p = '\0';
    if (p - 1 > buf && p[-1] == '.') {
        snprintf(p, plen, "0");
    }

  overflow:
    return;
#undef APPEND
}

/*
 *  [Output]
 *   a[]  ... variable to be assigned the value.
 *  [Input]
 *   int_chr[]  ... integer part(may include '+/-').
 *   ni   ... number of characters in int_chr[],not including '+/-'.
 *   frac[]  ... fraction part.
 *   nf   ... number of characters in frac[].
 *   exp_chr[]  ... exponent part(including '+/-').
 *   ne   ... number of characters in exp_chr[],not including '+/-'.
 */
VP_EXPORT int
VpCtoV(Real *a, const char *int_chr, size_t ni, const char *frac, size_t nf, const char *exp_chr, size_t ne)
{
    size_t i, j, ind_a, ma, mi, me;
    SIGNED_VALUE e;
    int  sign, signe, exponent_overflow;

    /* get exponent part */
    e = 0;
    ma = a->MaxPrec;
    mi = ni;
    me = ne;
    signe = 1;
    exponent_overflow = 0;
    memset(a->frac, 0, ma * sizeof(DECDIG));
    if (ne > 0) {
	i = 0;
	if (exp_chr[0] == '-') {
	    signe = -1;
	    ++i;
	    ++me;
	}
	else if (exp_chr[0] == '+') {
	    ++i;
	    ++me;
	}
	while (i < me) {
	    int dig = exp_chr[i] - '0';
	    if (MUL_OVERFLOW_SIGNED_VALUE_P(e, 10) ||
		ADD_OVERFLOW_SIGNED_VALUE_P(e * 10, signe * dig)) {
		exponent_overflow = 1;
		break;
	    }
	    e = e * 10 + signe * dig;
	    ++i;
	}
    }

    /* get integer part */
    i = 0;
    sign = 1;
    if (1 /*ni >= 0*/) {
	if (int_chr[0] == '-') {
	    sign = -1;
	    ++i;
	    ++mi;
	}
	else if (int_chr[0] == '+') {
	    ++i;
	    ++mi;
	}
    }
    /* skip leading zeros in integer part */
    while (i < mi && int_chr[i] == '0') {
        ++i;
        --ni;
    }

    /* set actual exponent size. */
    if (ADD_OVERFLOW_SIGNED_VALUE_P(e, (SIGNED_VALUE)ni)) {
	exponent_overflow = 1;
    } else {
	e += ni;
    }

    /* Adjust the exponent so that it is the multiple of BASE_FIG. */
    j = (BASE_FIG - e % BASE_FIG) % BASE_FIG;
    if (ADD_OVERFLOW_SIGNED_VALUE_P(e, (SIGNED_VALUE)j)) {
        exponent_overflow = 1;
    } else {
        e += j;
    }

    if (exponent_overflow || e < EXPONENT_MIN || e > EXPONENT_MAX) {
	int zero = 1;
	for (     ; i < mi && zero; i++) zero = int_chr[i] == '0';
	for (i = 0; i < nf && zero; i++) zero = frac[i] == '0';
	if (!zero && e > 0) {
	    VpSetInf(a, sign);
	    VpException(VP_EXCEPTION_INFINITY, "exponent overflow",0);
	}
	else VpSetZero(a, sign);
	return 1;
    }

    ind_a = 0;
    while (i < mi) {
	a->frac[ind_a] = 0;
	while (j < BASE_FIG && i < mi) {
	    a->frac[ind_a] = a->frac[ind_a] * 10 + int_chr[i] - '0';
	    ++j;
	    ++i;
	}
	if (i < mi) {
	    ++ind_a;
	    if (ind_a >= ma) goto over_flow;
	    j = 0;
	}
    }

    /* get fraction part */

    i = 0;
    while (i < nf) {
	while (j < BASE_FIG && i < nf) {
	    a->frac[ind_a] = a->frac[ind_a] * 10 + frac[i] - '0';
	    ++j;
	    ++i;
	}
	if (i < nf) {
	    ++ind_a;
	    if (ind_a >= ma) goto over_flow;
	    j = 0;
	}
    }
    goto Final;

over_flow:
    rb_warn("Conversion from String to BigDecimal overflow (last few digits discarded).");

Final:
    if (ind_a >= ma) ind_a = ma - 1;
    while (j < BASE_FIG) {
	a->frac[ind_a] = a->frac[ind_a] * 10;
	++j;
    }
    a->Prec = ind_a + 1;
    a->exponent = e / (SIGNED_VALUE)BASE_FIG;
    VpSetSign(a, sign);
    VpNmlz(a);
    return 1;
}

/*
 * [Input]
 *   *m  ... Real
 * [Output]
 *   *d  ... fraction part of m(d = 0.xxxxxxx). where # of 'x's is fig.
 *   *e  ... exponent of m.
 * BIGDECIMAL_DOUBLE_FIGURES ... Number of digits in a double variable.
 *
 *  m -> d*10**e, 0<d<BASE
 * [Returns]
 *   0 ... Zero
 *   1 ... Normal
 *   2 ... Infinity
 *  -1 ... NaN
 */
VP_EXPORT int
VpVtoD(double *d, SIGNED_VALUE *e, Real *m)
{
    size_t ind_m, mm, fig;
    double div;
    int    f = 1;

    if (VpIsNaN(m)) {
	*d = VpGetDoubleNaN();
	*e = 0;
	f = -1; /* NaN */
	goto Exit;
    }
    else if (VpIsPosZero(m)) {
	*d = 0.0;
	*e = 0;
	f  = 0;
	goto Exit;
    }
    else if (VpIsNegZero(m)) {
	*d = VpGetDoubleNegZero();
	*e = 0;
	f  = 0;
	goto Exit;
    }
    else if (VpIsPosInf(m)) {
	*d = VpGetDoublePosInf();
	*e = 0;
	f  = 2;
	goto Exit;
    }
    else if (VpIsNegInf(m)) {
	*d = VpGetDoubleNegInf();
	*e = 0;
	f  = 2;
	goto Exit;
    }
    /* Normal number */
    fig = roomof(BIGDECIMAL_DOUBLE_FIGURES, BASE_FIG);
    ind_m = 0;
    mm = Min(fig, m->Prec);
    *d = 0.0;
    div = 1.;
    while (ind_m < mm) {
	div /= (double)BASE;
	*d = *d + (double)m->frac[ind_m++] * div;
    }
    *e = m->exponent * (SIGNED_VALUE)BASE_FIG;
    *d *= VpGetSign(m);

Exit:
    return f;
}

/*
 * Round relatively from the decimal point.
 *    f: rounding mode
 *   nf: digit location to round from the decimal point.
 */
VP_EXPORT int
VpMidRound(Real *y, unsigned short f, ssize_t nf)
{
    /* fracf: any positive digit under rounding position? */
    /* fracf_1further: any positive digits under one further than the rounding position? */
    /* exptoadd: number of digits needed to compensate negative nf */
    int fracf, fracf_1further;
    ssize_t n,i,ix,ioffset, exptoadd;
    DECDIG v, shifter;
    DECDIG div;

    nf += y->exponent * (ssize_t)BASE_FIG;
    exptoadd=0;
    if (nf < 0) {
	/* rounding position too left(large). */
	if (f != VP_ROUND_CEIL && f != VP_ROUND_FLOOR) {
	    VpSetZero(y, VpGetSign(y)); /* truncate everything */
	    return 0;
	}
	exptoadd = -nf;
	nf = 0;
    }

    ix = nf / (ssize_t)BASE_FIG;
    if ((size_t)ix >= y->Prec) return 0;  /* rounding position too right(small). */
    v = y->frac[ix];

    ioffset = nf - ix*(ssize_t)BASE_FIG;
    n = (ssize_t)BASE_FIG - ioffset - 1;
    for (shifter = 1, i = 0; i < n; ++i) shifter *= 10;

    /* so the representation used (in y->frac) is an array of DECDIG, where
       each DECDIG contains a value between 0 and BASE-1, consisting of BASE_FIG
       decimal places.

       (that numbers of decimal places are typed as ssize_t is somewhat confusing)

       nf is now position (in decimal places) of the digit from the start of
       the array.

       ix is the position (in DECDIGs) of the DECDIG containing the decimal digit,
       from the start of the array.

       v is the value of this DECDIG

       ioffset is the number of extra decimal places along of this decimal digit
       within v.

       n is the number of decimal digits remaining within v after this decimal digit
       shifter is 10**n,

       v % shifter are the remaining digits within v
       v % (shifter * 10) are the digit together with the remaining digits within v
       v / shifter are the digit's predecessors together with the digit
       div = v / shifter / 10 is just the digit's precessors
       (v / shifter) - div*10 is just the digit, which is what v ends up being reassigned to.
       */

    fracf = (v % (shifter * 10) > 0);
    fracf_1further = ((v % shifter) > 0);

    v /= shifter;
    div = v / 10;
    v = v - div*10;
    /* now v is just the digit required.
       now fracf is whether the digit or any of the remaining digits within v are non-zero
       now fracf_1further is whether any of the remaining digits within v are non-zero
       */

    /* now check all the remaining DECDIGs for zero-ness a whole DECDIG at a time.
       if we spot any non-zeroness, that means that we found a positive digit under
       rounding position, and we also found a positive digit under one further than
       the rounding position, so both searches (to see if any such non-zero digit exists)
       can stop */

    for (i = ix + 1; (size_t)i < y->Prec; i++) {
	if (y->frac[i] % BASE) {
	    fracf = fracf_1further = 1;
	    break;
	}
    }

    /* now fracf = does any positive digit exist under the rounding position?
       now fracf_1further = does any positive digit exist under one further than the
       rounding position?
       now v = the first digit under the rounding position */

    /* drop digits after pointed digit */
    memset(y->frac + ix + 1, 0, (y->Prec - (ix + 1)) * sizeof(DECDIG));

    switch (f) {
      case VP_ROUND_DOWN: /* Truncate */
	break;
      case VP_ROUND_UP:   /* Roundup */
	if (fracf) ++div;
	break;
      case VP_ROUND_HALF_UP:
	if (v>=5) ++div;
	break;
      case VP_ROUND_HALF_DOWN:
	if (v > 5 || (v == 5 && fracf_1further)) ++div;
	break;
      case VP_ROUND_CEIL:
	if (fracf && BIGDECIMAL_POSITIVE_P(y)) ++div;
	break;
      case VP_ROUND_FLOOR:
	if (fracf && BIGDECIMAL_NEGATIVE_P(y)) ++div;
	break;
      case VP_ROUND_HALF_EVEN: /* Banker's rounding */
	if (v > 5) ++div;
	else if (v == 5) {
	    if (fracf_1further) {
		++div;
	    }
	    else {
		if (ioffset == 0) {
                    /* v is the first decimal digit of its DECDIG;
                       need to grab the previous DECDIG if present
                       to check for evenness of the previous decimal
                       digit (which is same as that of the DECDIG since
                       base 10 has a factor of 2) */
		    if (ix && (y->frac[ix-1] % 2)) ++div;
		}
		else {
		    if (div % 2) ++div;
		}
	    }
	}
	break;
    }
    for (i = 0; i <= n; ++i) div *= 10;
    if (div >= BASE) {
	if (ix) {
	    y->frac[ix] = 0;
	    VpRdup(y, ix);
	}
	else {
	    short s = VpGetSign(y);
	    SIGNED_VALUE e = y->exponent;
	    VpSetOne(y);
	    VpSetSign(y, s);
	    y->exponent = e + 1;
	}
    }
    else {
	y->frac[ix] = div;
	VpNmlz(y);
    }
    if (exptoadd > 0) {
	y->exponent += (SIGNED_VALUE)(exptoadd / BASE_FIG);
	exptoadd %= (ssize_t)BASE_FIG;
	for (i = 0; i < exptoadd; i++) {
	    y->frac[0] *= 10;
	    if (y->frac[0] >= BASE) {
		y->frac[0] /= BASE;
		y->exponent++;
	    }
	}
    }
    return 1;
}

VP_EXPORT int
VpLeftRound(Real *y, unsigned short f, ssize_t nf)
/*
 * Round from the left hand side of the digits.
 */
{
    DECDIG v;
    if (!VpHasVal(y)) return 0; /* Unable to round */
    v = y->frac[0];
    nf -= y->exponent * (ssize_t)BASE_FIG;
    while ((v /= 10) != 0) nf--;
    nf += (ssize_t)BASE_FIG-1;
    return VpMidRound(y, f, nf);
}

VP_EXPORT int
VpActiveRound(Real *y, Real *x, unsigned short f, ssize_t nf)
{
    /* First,assign whole value in truncation mode */
    if (VpAsgn(y, x, 10) <= 1) return 0; /* Zero,NaN,or Infinity */
    return VpMidRound(y, f, nf);
}

static int
VpLimitRound(Real *c, size_t ixDigit)
{
    size_t ix = VpGetPrecLimit();
    if (!VpNmlz(c)) return -1;
    if (!ix)        return  0;
    if (!ixDigit) ixDigit = c->Prec-1;
    if ((ix + BASE_FIG - 1) / BASE_FIG > ixDigit + 1) return 0;
    return VpLeftRound(c, VpGetRoundMode(), (ssize_t)ix);
}

/* If I understand correctly, this is only ever used to round off the final decimal
   digit of precision */
static void
VpInternalRound(Real *c, size_t ixDigit, DECDIG vPrev, DECDIG v)
{
    int f = 0;

    unsigned short const rounding_mode = VpGetRoundMode();

    if (VpLimitRound(c, ixDigit)) return;
    if (!v) return;

    v /= BASE1;
    switch (rounding_mode) {
      case VP_ROUND_DOWN:
	break;
      case VP_ROUND_UP:
	if (v) f = 1;
	break;
      case VP_ROUND_HALF_UP:
	if (v >= 5) f = 1;
	break;
      case VP_ROUND_HALF_DOWN:
	/* this is ok - because this is the last digit of precision,
	   the case where v == 5 and some further digits are nonzero
	   will never occur */
	if (v >= 6) f = 1;
	break;
      case VP_ROUND_CEIL:
	if (v && BIGDECIMAL_POSITIVE_P(c)) f = 1;
	break;
      case VP_ROUND_FLOOR:
	if (v && BIGDECIMAL_NEGATIVE_P(c)) f = 1;
	break;
      case VP_ROUND_HALF_EVEN:  /* Banker's rounding */
	/* as per VP_ROUND_HALF_DOWN, because this is the last digit of precision,
	   there is no case to worry about where v == 5 and some further digits are nonzero */
	if (v > 5) f = 1;
	else if (v == 5 && vPrev % 2) f = 1;
	break;
    }
    if (f) {
	VpRdup(c, ixDigit);
	VpNmlz(c);
    }
}

/*
 *  Rounds up m(plus one to final digit of m).
 */
static int
VpRdup(Real *m, size_t ind_m)
{
    DECDIG carry;

    if (!ind_m) ind_m = m->Prec;

    carry = 1;
    while (carry > 0 && ind_m--) {
	m->frac[ind_m] += carry;
	if (m->frac[ind_m] >= BASE) m->frac[ind_m] -= BASE;
	else                        carry = 0;
    }
    if (carry > 0) { /* Overflow,count exponent and set fraction part be 1  */
	if (!AddExponent(m, 1)) return 0;
	m->Prec = m->frac[0] = 1;
    }
    else {
	VpNmlz(m);
    }
    return 1;
}

/*
 *  y = x - fix(x)
 */
VP_EXPORT void
VpFrac(Real *y, Real *x)
{
    size_t my, ind_y, ind_x;

    if (!VpHasVal(x)) {
	VpAsgn(y, x, 10);
	goto Exit;
    }

    if (x->exponent > 0 && (size_t)x->exponent >= x->Prec) {
	VpSetZero(y, VpGetSign(x));
	goto Exit;
    }
    else if (x->exponent <= 0) {
	VpAsgn(y, x, 10);
	goto Exit;
    }

    /* satisfy: x->exponent > 0 */

    y->Prec = x->Prec - (size_t)x->exponent;
    y->Prec = Min(y->Prec, y->MaxPrec);
    y->exponent = 0;
    VpSetSign(y, VpGetSign(x));
    ind_y = 0;
    my = y->Prec;
    ind_x = x->exponent;
    while (ind_y < my) {
	y->frac[ind_y] = x->frac[ind_x];
	++ind_y;
	++ind_x;
    }
    VpNmlz(y);

Exit:
    return;
}

#ifdef BIGDECIMAL_DEBUG
int
VpVarCheck(Real * v)
/*
 * Checks the validity of the Real variable v.
 * [Input]
 *   v ... Real *, variable to be checked.
 * [Returns]
 *   0  ... correct v.
 *   other ... error
 */
{
    size_t i;

    if (v->MaxPrec == 0) {
	printf("ERROR(VpVarCheck): Illegal Max. Precision(=%"PRIuSIZE")\n",
	       v->MaxPrec);
	return 1;
    }
    if (v->Prec == 0 || v->Prec > v->MaxPrec) {
	printf("ERROR(VpVarCheck): Illegal Precision(=%"PRIuSIZE")\n", v->Prec);
	printf("       Max. Prec.=%"PRIuSIZE"\n", v->MaxPrec);
	return 2;
    }
    for (i = 0; i < v->Prec; ++i) {
	if (v->frac[i] >= BASE) {
            printf("ERROR(VpVarCheck): Illegal fraction\n");
            printf("       Frac[%"PRIuSIZE"]=%"PRIuDECDIG"\n", i, v->frac[i]);
            printf("       Prec.   =%"PRIuSIZE"\n", v->Prec);
            printf("       Exp. =%"PRIdVALUE"\n", v->exponent);
            printf("       BASE =%"PRIuDECDIG"\n", BASE);
            return 3;
	}
    }
    return 0;
}
#endif /* BIGDECIMAL_DEBUG */<|MERGE_RESOLUTION|>--- conflicted
+++ resolved
@@ -1866,14 +1866,8 @@
 {
     NULLABLE_BDVALUE div, mod;
 
-<<<<<<< HEAD
-    if (BigDecimal_DoDivmod(self, r, &div, &mod)) {
-        SAVE(div); SAVE(mod);
-        return rb_assoc_new(BigDecimal_to_i(VpCheckGetValue(div)), VpCheckGetValue(mod));
-=======
     if (BigDecimal_DoDivmod(self, r, &div, &mod, false)) {
-        return rb_assoc_new(CheckGetValue(bdvalue_nonnullable(div)), CheckGetValue(bdvalue_nonnullable(mod)));
->>>>>>> 63afffa4
+        return rb_assoc_new(BigDecimal_to_i(CheckGetValue(bdvalue_nonnullable(div))), CheckGetValue(bdvalue_nonnullable(mod)));
     }
     return DoSomeOne(self,r,rb_intern("divmod"));
 }
