--- conflicted
+++ resolved
@@ -7,12 +7,8 @@
 #   sqrt(x, prec)
 #   sin (x, prec)
 #   cos (x, prec)
-<<<<<<< HEAD
 #   tan (x, prec)
-#   atan(x, prec)  Note: |x|<1, x=0.9999 may not converge.
-=======
 #   atan(x, prec)
->>>>>>> bf22f516
 #   PI  (prec)
 #   E   (prec) == exp(1.0,prec)
 #
